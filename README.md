# Kohya's GUI

This repository mostly provides a Windows-focused Gradio GUI for [Kohya's Stable Diffusion trainers](https://github.com/kohya-ss/sd-scripts)... but support for Linux OS is also provided through community contributions. Macos is not great at the moment.

The GUI allows you to set the training parameters and generate and run the required CLI commands to train the model.

## Table of Contents

- [Kohya's GUI](#kohyas-gui)
  - [Table of Contents](#table-of-contents)
  - [Tutorials](#tutorials)
    - [About SDXL training](#about-sdxl-training)
      - [Tips for SDXL training](#tips-for-sdxl-training)
  - [🦒 Colab](#-colab)
  - [Installation](#installation)
    - [Windows](#windows)
      - [Windows Pre-requirements](#windows-pre-requirements)
      - [Setup](#setup)
      - [Optional: CUDNN 8.6](#optional-cudnn-86)
    - [Linux and macOS](#linux-and-macos)
      - [Linux Pre-requirements](#linux-pre-requirements)
      - [Setup](#setup-1)
      - [Install Location](#install-location)
    - [Runpod](#runpod)
      - [Manual installation](#manual-installation)
      - [Pre-built Runpod template](#pre-built-runpod-template)
    - [Docker](#docker)
      - [Local docker build](#local-docker-build)
      - [ashleykleynhans runpod docker builds](#ashleykleynhans-runpod-docker-builds)
  - [Upgrading](#upgrading)
    - [Windows Upgrade](#windows-upgrade)
    - [Linux and macOS Upgrade](#linux-and-macos-upgrade)
  - [Starting GUI Service](#starting-gui-service)
    - [Launching the GUI on Windows](#launching-the-gui-on-windows)
    - [Launching the GUI on Linux and macOS](#launching-the-gui-on-linux-and-macos)
  - [Dreambooth](#dreambooth)
  - [Finetune](#finetune)
  - [Train Network](#train-network)
  - [LoRA](#lora)
  - [Sample image generation during training](#sample-image-generation-during-training)
  - [Troubleshooting](#troubleshooting)
    - [Page File Limit](#page-file-limit)
    - [No module called tkinter](#no-module-called-tkinter)
    - [FileNotFoundError](#filenotfounderror)
  - [Change History](#change-history)


## Tutorials

[How to Create a LoRA Part 1: Dataset Preparation](https://www.youtube.com/watch?v=N4_-fB62Hwk):

[![LoRA Part 1 Tutorial](https://img.youtube.com/vi/N4_-fB62Hwk/0.jpg)](https://www.youtube.com/watch?v=N4_-fB62Hwk)

[How to Create a LoRA Part 2: Training the Model](https://www.youtube.com/watch?v=k5imq01uvUY):

[![LoRA Part 2 Tutorial](https://img.youtube.com/vi/k5imq01uvUY/0.jpg)](https://www.youtube.com/watch?v=k5imq01uvUY)

Newer Tutorial: [Generate Studio Quality Realistic Photos By Kohya LoRA Stable Diffusion Training](https://www.youtube.com/watch?v=TpuDOsuKIBo):
The scripts are tested with PyTorch 1.12.1 and 2.0.1, Diffusers 0.17.1.

[![Newer Tutorial: Generate Studio Quality Realistic Photos By Kohya LoRA Stable Diffusion Training](https://user-images.githubusercontent.com/19240467/235306147-85dd8126-f397-406b-83f2-368927fa0281.png)](https://www.youtube.com/watch?v=TpuDOsuKIBo)

Newer Tutorial: [How To Install And Use Kohya LoRA GUI / Web UI on RunPod IO](https://www.youtube.com/watch?v=3uzCNrQao3o):

[![How To Install And Use Kohya LoRA GUI / Web UI on RunPod IO With Stable Diffusion & Automatic1111](https://github-production-user-asset-6210df.s3.amazonaws.com/19240467/238678226-0c9c3f7d-c308-4793-b790-999fdc271372.png)](https://www.youtube.com/watch?v=3uzCNrQao3o)

First SDXL Tutorial: [First Ever SDXL Training With Kohya LoRA - Stable Diffusion XL Training Will Replace Older Models](https://youtu.be/AY6DMBCIZ3A):

[![First Ever SDXL Training With Kohya LoRA - Stable Diffusion XL Training Will Replace Older Models](https://cdn-uploads.huggingface.co/production/uploads/6345bd89fe134dfd7a0dba40/mG0CvKAzb8o29nr5ye0Br.png)](https://youtu.be/AY6DMBCIZ3A)

### About SDXL training

The feature of SDXL training is now available in sdxl branch as an experimental feature. 

Aug 4, 2023: The feature will be merged into the main branch soon. Following are the changes from the previous version.

- `bitsandbytes` is now optional. Please install it if you want to use it. The insructions are in the later section.
- `albumentations` is not required anymore.
- An issue for pooled output for Textual Inversion training is fixed.
- `--v_pred_like_loss ratio` option is added. This option adds the loss like v-prediction loss in SDXL training. `0.1` means that the loss is added 10% of the v-prediction loss. The default value is None (disabled).
  - In v-prediction, the loss is higher in the early timesteps (near the noise). This option can be used to increase the loss in the early timesteps.
- Arbitrary options can be used for Diffusers' schedulers. For example `--lr_scheduler_args "lr_end=1e-8"`.
- `sdxl_gen_imgs.py` supports batch size > 1.
- Fix ControlNet to work with attention couple and reginal LoRA in `gen_img_diffusers.py`.

Summary of the feature:

- `tools/cache_latents.py` is added. This script can be used to cache the latents to disk in advance. 
  - The options are almost the same as `sdxl_train.py'. See the help message for the usage.
  - Please launch the script as follows:
    `accelerate launch  --num_cpu_threads_per_process 1 tools/cache_latents.py ...`
  - This script should work with multi-GPU, but it is not tested in my environment.

- `tools/cache_text_encoder_outputs.py` is added. This script can be used to cache the text encoder outputs to disk in advance. 
  - The options are almost the same as `cache_latents.py' and `sdxl_train.py'. See the help message for the usage.

- `sdxl_train.py` is a script for SDXL fine-tuning. The usage is almost the same as `fine_tune.py`, but it also supports DreamBooth dataset.
  - `--full_bf16` option is added. Thanks to KohakuBlueleaf!
    - This option enables the full bfloat16 training (includes gradients). This option is useful to reduce the GPU memory usage. 
    - However, bitsandbytes==0.35 doesn't seem to support this. Please use a newer version of bitsandbytes or another optimizer.
    - I cannot find bitsandbytes>0.35.0 that works correctly on Windows.
    - In addition, the full bfloat16 training might be unstable. Please use it at your own risk.
- `prepare_buckets_latents.py` now supports SDXL fine-tuning.
- `sdxl_train_network.py` is a script for LoRA training for SDXL. The usage is almost the same as `train_network.py`.
- Both scripts has following additional options:
  - `--cache_text_encoder_outputs` and `--cache_text_encoder_outputs_to_disk`: Cache the outputs of the text encoders. This option is useful to reduce the GPU memory usage. This option cannot be used with options for shuffling or dropping the captions.
  - `--no_half_vae`: Disable the half-precision (mixed-precision) VAE. VAE for SDXL seems to produce NaNs in some cases. This option is useful to avoid the NaNs.
- The image generation during training is now available. `--no_half_vae` option also works to avoid black images.

- `--weighted_captions` option is not supported yet for both scripts.
- `--min_timestep` and `--max_timestep` options are added to each training script. These options can be used to train U-Net with different timesteps. The default values are 0 and 1000.

- `sdxl_train_textual_inversion.py` is a script for Textual Inversion training for SDXL. The usage is almost the same as `train_textual_inversion.py`.
  - `--cache_text_encoder_outputs` is not supported.
  - `token_string` must be alphabet only currently, due to the limitation of the open-clip tokenizer.
  - There are two options for captions:
    1. Training with captions. All captions must include the token string. The token string is replaced with multiple tokens.
    2. Use `--use_object_template` or `--use_style_template` option. The captions are generated from the template. The existing captions are ignored.
  - See below for the format of the embeddings.
  
- `sdxl_gen_img.py` is added. This script can be used to generate images with SDXL, including LoRA. See the help message for the usage.
  - Textual Inversion is supported, but the name for the embeds in the caption becomes alphabet only. For example, `neg_hand_v1.safetensors` can be activated with `neghandv`.

`requirements.txt` is updated to support SDXL training. 

#### Tips for SDXL training

- The default resolution of SDXL is 1024x1024.
- The fine-tuning can be done with 24GB GPU memory with the batch size of 1. For 24GB GPU, the following options are recommended __for the fine-tuning with 24GB GPU memory__:
  - Train U-Net only.
  - Use gradient checkpointing.
  - Use `--cache_text_encoder_outputs` option and caching latents.
  - Use Adafactor optimizer. RMSprop 8bit or Adagrad 8bit may work. AdamW 8bit doesn't seem to work.
- The LoRA training can be done with 8GB GPU memory (10GB recommended). For reducing the GPU memory usage, the following options are recommended:
  - Train U-Net only.
  - Use gradient checkpointing.
  - Use `--cache_text_encoder_outputs` option and caching latents.
  - Use one of 8bit optimizers or Adafactor optimizer.
  - Use lower dim (-8 for 8GB GPU).
- `--network_train_unet_only` option is highly recommended for SDXL LoRA. Because SDXL has two text encoders, the result of the training will be unexpected.
- PyTorch 2 seems to use slightly less GPU memory than PyTorch 1.
- `--bucket_reso_steps` can be set to 32 instead of the default value 64. Smaller values than 32 will not work for SDXL training.

Example of the optimizer settings for Adafactor with the fixed learning rate:
```toml
optimizer_type = "adafactor"
optimizer_args = [ "scale_parameter=False", "relative_step=False", "warmup_init=False" ]
lr_scheduler = "constant_with_warmup"
lr_warmup_steps = 100
learning_rate = 4e-7 # SDXL original learning rate
```

## 🦒 Colab

🚦 WIP 🚦

This Colab notebook was not created or maintained by me; however, it appears to function effectively. The source can be found at: https://github.com/camenduru/kohya_ss-colab.

<<<<<<< HEAD
I would like to express my gratitude to camendutu for their valuable contribution. If you encounter any issues with the Colab notebook, please report them on their repository.

| Colab                                                                                                                                                                          | Info                |
| ------------------------------------------------------------------------------------------------------------------------------------------------------------------------------ | ------------------- |
| [![Open In Colab](https://colab.research.google.com/assets/colab-badge.svg)](https://colab.research.google.com/github/camenduru/kohya_ss-colab/blob/main/kohya_ss_colab.ipynb) | kohya_ss_gui_colab |

=======
## About requirements.txt
>>>>>>> f4935dd6

## Installation

<<<<<<< HEAD
### Windows
=======
The scripts are tested with PyTorch 1.12.1 and 2.0.1, Diffusers 0.18.2.
>>>>>>> f4935dd6

#### Windows Pre-requirements

To install the necessary dependencies on a Windows system, follow these steps:

1. Install [Python 3.10](https://www.python.org/ftp/python/3.10.9/python-3.10.9-amd64.exe).
   - During the installation process, ensure that you select the option to add Python to the 'PATH' environment variable.

2. Install [Git](https://git-scm.com/download/win).

3. Install the [Visual Studio 2015, 2017, 2019, and 2022 redistributable](https://aka.ms/vs/17/release/vc_redist.x64.exe).

#### Setup

To set up the project, follow these steps:

1. Open a terminal and navigate to the desired installation directory.

2. Clone the repository by running the following command:
   ```
   git clone https://github.com/bmaltais/kohya_ss.git
   ```

3. Change into the `kohya_ss` directory:
   ```
   cd kohya_ss
   ```

4. Run the setup script by executing the following command:
   ```
   .\setup.bat
   ```

   During the accelerate config step use the default values as proposed during the configuration unless you know your hardware demand otherwise. Tfe amount of VRAM on your GPU does not have an impact on the values used.

#### Optional: CUDNN 8.6

The following steps are optional but can improve the learning speed for owners of NVIDIA 30X0/40X0 GPUs. These steps enable larger training batch sizes and faster training speeds.

<<<<<<< HEAD
Please note that the CUDNN 8.6 DLLs needed for this process cannot be hosted on GitHub due to file size limitations. You can download them [here](https://github.com/bmaltais/python-library/raw/main/cudnn_windows.zip) to boost sample generation speed (almost 50% on a 4090 GPU). After downloading the ZIP file, follow the installation steps below:

1. Unzip the downloaded file and place the `cudnn_windows` folder in the root directory of the `kohya_ss` repository.

2. Run .\setup.bat and select the option to install cudann.
=======
accelerate config
```

__Note:__ Now bitsandbytes is optional. Please install any version of bitsandbytes as needed. Installation instructions are in the following section.

<!-- 
cp .\bitsandbytes_windows\*.dll .\venv\Lib\site-packages\bitsandbytes\
cp .\bitsandbytes_windows\cextension.py .\venv\Lib\site-packages\bitsandbytes\cextension.py
cp .\bitsandbytes_windows\main.py .\venv\Lib\site-packages\bitsandbytes\cuda_setup\main.py
-->
Answers to accelerate config:
>>>>>>> f4935dd6

### Linux and macOS

#### Linux Pre-requirements

To install the necessary dependencies on a Linux system, ensure that you fulfill the following requirements:

- Ensure that `venv` support is pre-installed. You can install it on Ubuntu 22.04 using the command:
  ```
  apt install python3.10-venv
  ```

- Install the cudaNN drivers by following the instructions provided in [this link](https://developer.nvidia.com/cuda-downloads?target_os=Linux&target_arch=x86_64).

- Make sure you have Python version 3.10.6 or higher (but lower than 3.11.0) installed on your system.

- If you are using WSL2, set the `LD_LIBRARY_PATH` environment variable by executing the following command:
  ```
  export LD_LIBRARY_PATH=/usr/lib/wsl/lib/
  ```

#### Setup

<<<<<<< HEAD
To set up the project on Linux or macOS, perform the following steps:

1. Open a terminal and navigate to the desired installation directory.
=======
accelerate config
```
>>>>>>> f4935dd6

2. Clone the repository by running the following command:
   ```
   git clone https://github.com/bmaltais/kohya_ss.git
   ```

3. Change into the `kohya_ss` directory:
   ```
   cd kohya_ss
   ```

4. If you encounter permission issues, make the `setup.sh` script executable by running the following command:
   ```
   chmod +x ./setup.sh
   ```

<<<<<<< HEAD
5. Run the setup script by executing the following command:
   ```
   ./setup.sh
   ```

   Note: If you need additional options or information about the runpod environment, you can use `setup.sh -h` or `setup.sh --help` to display the help message.

#### Install Location

The default installation location on Linux is the directory where the script is located. If a previous installation is detected in that location, the setup will proceed there. Otherwise, the installation will fall back to `/opt/kohya_ss`. If `/opt` is not writable, the fallback location will be `$HOME/kohya_ss`. Finally, if none of the previous options are viable, the installation will be performed in the current directory.

For macOS and other non-Linux systems, the installation process will attempt to detect the previous installation directory based on where the script is run. If a previous installation is not found, the default location will be `$HOME/kohya_ss`. You can override this behavior by specifying a custom installation directory using the `-d` or `--dir` option when running the setup script.

If you choose to use the interactive mode, the default values for the accelerate configuration screen will be "This machine," "None," and "No" for the remaining questions. These default answers are the same as the Windows installation.

### Runpod
#### Manual installation

To install the necessary components for Runpod and run kohya_ss, follow these steps:

1. Select the Runpod pytorch 2.0.1 template. This is important. Other templates may not work.
=======
### Optional: Use `bitsandbytes` (8bit optimizer)

For 8bit optimizer, you need to install `bitsandbytes`. For Linux, please install `bitsandbytes` as usual (0.41.1 or later is recommended.)

For Windows, there are several versions of `bitsandbytes`:

- `bitsandbytes` 0.35.0: Stable version. AdamW8bit is available. `full_bf16` is not available.
- `bitsandbytes` 0.39.1: Lion8bit, PagedAdamW8bit and PagedLion8bit are available. `full_bf16` is available.

Note: `bitsandbytes`above 0.35.0 till 0.41.0 seems to have an issue: https://github.com/TimDettmers/bitsandbytes/issues/659

Follow the instructions below to install `bitsandbytes` for Windows.

### bitsandbytes 0.35.0 for Windows

Open a regular Powershell terminal and type the following inside:

```powershell
cd sd-scripts
.\venv\Scripts\activate
pip install bitsandbytes==0.35.0

cp .\bitsandbytes_windows\*.dll .\venv\Lib\site-packages\bitsandbytes\
cp .\bitsandbytes_windows\cextension.py .\venv\Lib\site-packages\bitsandbytes\cextension.py
cp .\bitsandbytes_windows\main.py .\venv\Lib\site-packages\bitsandbytes\cuda_setup\main.py
```

This will install `bitsandbytes` 0.35.0 and copy the necessary files to the `bitsandbytes` directory.

### bitsandbytes 0.39.1 for Windows

Install the Windows version whl file from [here](https://github.com/jllllll/bitsandbytes-windows-webui) or other sources, like:

```powershell
pip install https://github.com/jllllll/bitsandbytes-windows-webui/raw/main/bitsandbytes-0.38.1-py3-none-any.whl
```

## Upgrade
>>>>>>> f4935dd6

2. SSH into the Runpod.

3. Clone the repository by running the following command:
   ```
   cd /workspace
   git clone https://github.com/bmaltais/kohya_ss.git
   ```

4. Run the setup script:
   ```
   cd kohya_ss
   ./setup-runpod.sh
   ```

5. Run the gui with:
   ```
   ./gui.sh --share --headless
   ```

   or with this if you expose 7860 directly via the runpod configuration

   ```
   ./gui.sh --listen=0.0.0.0 --headless
   ```

6. Connect to the public URL displayed after the installation process is completed.

#### Pre-built Runpod template

To run from a pre-built Runpod template you can:

1. Open the Runpod template by clicking on https://runpod.io/gsc?template=ya6013lj5a&ref=w18gds2n

2. Deploy the template on the desired host

3. Once deployed connect to the Runpod on HTTP 3010 to connect to kohya_ss GUI. You can also connect to auto1111 on HTTP 3000.


### Docker
#### Local docker build

If you prefer to use Docker, follow the instructions below:

1. Ensure that you have Git and Docker installed on your Windows or Linux system.

2. Open your OS shell (Command Prompt or Terminal) and run the following commands:

   ```bash
   git clone https://github.com/bmaltais/kohya_ss.git
   cd kohya_ss
   docker compose build
   docker compose run --service-ports kohya-ss-gui
   ```

   Note: The initial run may take up to 20 minutes to complete.

   Please be aware of the following limitations when using Docker:

   - All training data must be placed in the `dataset` subdirectory, as the Docker container cannot access files from other directories.
   - The file picker feature is not functional. You need to manually set the folder path and config file path.
   - Dialogs may not work as expected, and it is recommended to use unique file names to avoid conflicts.
   - There is no built-in auto-update support. To update the system, you must run update scripts outside of Docker and rebuild using `docker compose build`.

   If you are running Linux, an alternative Docker container port with fewer limitations is available [here](https://github.com/P2Enjoy/kohya_ss-docker).

#### ashleykleynhans runpod docker builds

You may want to use the following Dockerfile repos to build the images:

   - Standalone Kohya_ss template: https://github.com/ashleykleynhans/kohya-docker
   - Auto1111 + Kohya_ss GUI template: https://github.com/ashleykleynhans/stable-diffusion-docker

## Upgrading

To upgrade your installation to a new version, follow the instructions below.

### Windows Upgrade

If a new release becomes available, you can upgrade your repository by running the following commands from the root directory of the project:

1. Pull the latest changes from the repository:
   ```powershell
   git pull
   ```

2. Run the setup script:
   ```powershell
   .\setup.bat
   ```

### Linux and macOS Upgrade

To upgrade your installation on Linux or macOS, follow these steps:

1. Open a terminal and navigate to the root

 directory of the project.

2. Pull the latest changes from the repository:
   ```bash
   git pull
   ```

3. Refresh and update everything:
   ```bash
   ./setup.sh
   ```

## Starting GUI Service

To launch the GUI service, you can use the provided scripts or run the `kohya_gui.py` script directly. Use the command line arguments listed below to configure the underlying service.

```text
--listen: Specify the IP address to listen on for connections to Gradio.
--username: Set a username for authentication.
--password: Set a password for authentication.
--server_port: Define the port to run the server listener on.
--inbrowser: Open the Gradio UI in a web browser.
--share: Share the Gradio UI.
```

### Launching the GUI on Windows

On Windows, you can use either the `gui.ps1` or `gui.bat` script located in the root directory. Choose the script that suits your preference and run it in a terminal, providing the desired command line arguments. Here's an example:

```powershell
gui.ps1 --listen 127.0.0.1 --server_port 7860 --inbrowser --share
```

or

```powershell
gui.bat --listen 127.0.0.1 --server_port 7860 --inbrowser --share
```

### Launching the GUI on Linux and macOS

To launch the GUI on Linux or macOS, run the `gui.sh` script located in the root directory. Provide the desired command line arguments as follows:

```bash
gui.sh --listen 127.0.0.1 --server_port 7860 --inbrowser --share
```

## Dreambooth

For specific instructions on using the Dreambooth solution, please refer to the [Dreambooth README](https://github.com/bmaltais/kohya_ss/blob/master/train_db_README.md).

## Finetune

For specific instructions on using the Finetune solution, please refer to the [Finetune README](https://github.com/bmaltais/kohya_ss/blob/master/fine_tune_README.md).

## Train Network

For specific instructions on training a network, please refer to the [Train network README](https://github.com/bmaltais/kohya_ss/blob/master/train_network_README.md).

## LoRA

To train a LoRA, you can currently use the `train_network.py` code. You can create a LoRA network by using the all-in-one GUI.

Once you have created the LoRA network, you can generate images using auto1111 by installing [this extension](https://github.com/kohya-ss/sd-webui-additional-networks).

The following are the names of LoRA types used in this repository:

1. LoRA-LierLa: LoRA for Linear layers and Conv2d layers with a 1x1 kernel.

2. LoRA-C3Lier: LoRA for Conv2d layers with a 3x3 kernel, in addition to LoRA-LierLa.

LoRA-LierLa is the default LoRA type for `train_network.py` (without `conv_dim` network argument). You can use LoRA-LierLa with our extension for AUTOMATIC1111's Web UI or the built-in LoRA feature of the Web UI.

To use LoRA-C3Lier with the Web UI, please use our extension.

## Sample image generation during training

A prompt file might look like this, for example:

```
# prompt 1
masterpiece, best quality, (1girl), in white shirts, upper body, looking at viewer, simple background --n low quality, worst quality, bad anatomy, bad composition, poor, low effort --w 768 --h 768 --d 1 --l 7.5 --s 28

# prompt 2
masterpiece, best quality, 1boy, in business suit, standing at street, looking back --n (low quality, worst quality), bad anatomy, bad composition, poor, low effort --w 576 --h 832 --d 2 --l 5.5 --s 40
```

Lines beginning with `#` are comments. You can specify options for the generated image with options like `--n` after the prompt. The following options can be used:

- `--n`: Negative prompt up to the next option.
- `--w`: Specifies the width of the generated image.
- `--h`: Specifies the height of the generated image.
- `--d`: Specifies the seed of the generated image.
- `--l`: Specifies the CFG scale of the generated image.
- `--s`: Specifies the number of steps in the generation.

The prompt weighting such as `( )` and `[ ]` are working.

## Troubleshooting

If you encounter any issues, refer to the troubleshooting steps below.

### Page File Limit

If you encounter an X error related to the page file, you may need to increase the page file size limit in Windows.

### No module called tkinter

If you encounter an error indicating that the module `tkinter` is not found, try reinstalling Python 3.10 on your system.

### FileNotFoundError

If you come across a `FileNotFoundError`, it is likely due to an installation issue. Make sure you do not have any locally installed Python modules that could conflict with the ones installed in the virtual environment. You can uninstall them by following these steps:

1. Open a new PowerShell terminal and ensure that no virtual environment is active.

2. Run the following commands to create a backup file of your locally installed pip packages and then uninstall them:
   ```powershell
   pip freeze > uninstall.txt
   pip uninstall -r uninstall.txt
   ```

   After uninstalling the local packages, redo the installation steps within the `kohya_ss` virtual environment.

## Change History

* 2023/07/29 (v21.8.6)
  - Merge latest sd-scripts updates.
  - Allow DB training on SDXL models. Unsupported but appear to work.
  - Fix finetuning latent caching issue when doing SDXL models in fp16
  - Add SDXL merge lora support. You can now merge LoRAs into an SDXL checkpoint.
  - Add SDPA CrossAttention option to trainers.
* 2023/07/27 (v21.8.5)
  - Backrev the LyCORIS module version due to bug reports.
* 2023/07/27 (v21.8.4)
  - Relocate LR number of cycles and LR power options
  - Add missing LR number of cycles and LR power to Dreambooth and TI scripts
  - Fix issue with conv_block_dims and conv_block_alphas
  - Fix 0 noise offset issue
  - Implement Stop training button on LoRA
  - Add support to extract LoRA from SDXL finetuned models
  - Add support for PagedAdamW8bit and PagedLion8bit optimizer. Those require a new version of bitsandbytes so success on some systems may vary. I had to uninstall all my nvidia drivers and othe cuda toolkit install, delete all cuda variable references and re-install cuda toolkit v11.8.0 to get things to work... so not super easy.
  - Update LyCORIS network release to fix an issue with the LoCon extraction.

* 2023/07/18 (v21.8.3)
  - Update to latest sd-scripts sdxl code base
  - Fix typo: https://github.com/bmaltais/kohya_ss/issues/1205
  - Add min and max resolution parameter for buckets
  - Add colab notebook from https://github.com/camenduru/kohya_ss-colab<|MERGE_RESOLUTION|>--- conflicted
+++ resolved
@@ -156,24 +156,16 @@
 
 This Colab notebook was not created or maintained by me; however, it appears to function effectively. The source can be found at: https://github.com/camenduru/kohya_ss-colab.
 
-<<<<<<< HEAD
 I would like to express my gratitude to camendutu for their valuable contribution. If you encounter any issues with the Colab notebook, please report them on their repository.
 
 | Colab                                                                                                                                                                          | Info                |
 | ------------------------------------------------------------------------------------------------------------------------------------------------------------------------------ | ------------------- |
 | [![Open In Colab](https://colab.research.google.com/assets/colab-badge.svg)](https://colab.research.google.com/github/camenduru/kohya_ss-colab/blob/main/kohya_ss_colab.ipynb) | kohya_ss_gui_colab |
 
-=======
-## About requirements.txt
->>>>>>> f4935dd6
 
 ## Installation
 
-<<<<<<< HEAD
 ### Windows
-=======
-The scripts are tested with PyTorch 1.12.1 and 2.0.1, Diffusers 0.18.2.
->>>>>>> f4935dd6
 
 #### Windows Pre-requirements
 
@@ -213,25 +205,11 @@
 
 The following steps are optional but can improve the learning speed for owners of NVIDIA 30X0/40X0 GPUs. These steps enable larger training batch sizes and faster training speeds.
 
-<<<<<<< HEAD
 Please note that the CUDNN 8.6 DLLs needed for this process cannot be hosted on GitHub due to file size limitations. You can download them [here](https://github.com/bmaltais/python-library/raw/main/cudnn_windows.zip) to boost sample generation speed (almost 50% on a 4090 GPU). After downloading the ZIP file, follow the installation steps below:
 
 1. Unzip the downloaded file and place the `cudnn_windows` folder in the root directory of the `kohya_ss` repository.
 
 2. Run .\setup.bat and select the option to install cudann.
-=======
-accelerate config
-```
-
-__Note:__ Now bitsandbytes is optional. Please install any version of bitsandbytes as needed. Installation instructions are in the following section.
-
-<!-- 
-cp .\bitsandbytes_windows\*.dll .\venv\Lib\site-packages\bitsandbytes\
-cp .\bitsandbytes_windows\cextension.py .\venv\Lib\site-packages\bitsandbytes\cextension.py
-cp .\bitsandbytes_windows\main.py .\venv\Lib\site-packages\bitsandbytes\cuda_setup\main.py
--->
-Answers to accelerate config:
->>>>>>> f4935dd6
 
 ### Linux and macOS
 
@@ -255,14 +233,9 @@
 
 #### Setup
 
-<<<<<<< HEAD
 To set up the project on Linux or macOS, perform the following steps:
 
 1. Open a terminal and navigate to the desired installation directory.
-=======
-accelerate config
-```
->>>>>>> f4935dd6
 
 2. Clone the repository by running the following command:
    ```
@@ -279,7 +252,6 @@
    chmod +x ./setup.sh
    ```
 
-<<<<<<< HEAD
 5. Run the setup script by executing the following command:
    ```
    ./setup.sh
@@ -301,46 +273,6 @@
 To install the necessary components for Runpod and run kohya_ss, follow these steps:
 
 1. Select the Runpod pytorch 2.0.1 template. This is important. Other templates may not work.
-=======
-### Optional: Use `bitsandbytes` (8bit optimizer)
-
-For 8bit optimizer, you need to install `bitsandbytes`. For Linux, please install `bitsandbytes` as usual (0.41.1 or later is recommended.)
-
-For Windows, there are several versions of `bitsandbytes`:
-
-- `bitsandbytes` 0.35.0: Stable version. AdamW8bit is available. `full_bf16` is not available.
-- `bitsandbytes` 0.39.1: Lion8bit, PagedAdamW8bit and PagedLion8bit are available. `full_bf16` is available.
-
-Note: `bitsandbytes`above 0.35.0 till 0.41.0 seems to have an issue: https://github.com/TimDettmers/bitsandbytes/issues/659
-
-Follow the instructions below to install `bitsandbytes` for Windows.
-
-### bitsandbytes 0.35.0 for Windows
-
-Open a regular Powershell terminal and type the following inside:
-
-```powershell
-cd sd-scripts
-.\venv\Scripts\activate
-pip install bitsandbytes==0.35.0
-
-cp .\bitsandbytes_windows\*.dll .\venv\Lib\site-packages\bitsandbytes\
-cp .\bitsandbytes_windows\cextension.py .\venv\Lib\site-packages\bitsandbytes\cextension.py
-cp .\bitsandbytes_windows\main.py .\venv\Lib\site-packages\bitsandbytes\cuda_setup\main.py
-```
-
-This will install `bitsandbytes` 0.35.0 and copy the necessary files to the `bitsandbytes` directory.
-
-### bitsandbytes 0.39.1 for Windows
-
-Install the Windows version whl file from [here](https://github.com/jllllll/bitsandbytes-windows-webui) or other sources, like:
-
-```powershell
-pip install https://github.com/jllllll/bitsandbytes-windows-webui/raw/main/bitsandbytes-0.38.1-py3-none-any.whl
-```
-
-## Upgrade
->>>>>>> f4935dd6
 
 2. SSH into the Runpod.
 
@@ -569,21 +501,4 @@
   - Allow DB training on SDXL models. Unsupported but appear to work.
   - Fix finetuning latent caching issue when doing SDXL models in fp16
   - Add SDXL merge lora support. You can now merge LoRAs into an SDXL checkpoint.
-  - Add SDPA CrossAttention option to trainers.
-* 2023/07/27 (v21.8.5)
-  - Backrev the LyCORIS module version due to bug reports.
-* 2023/07/27 (v21.8.4)
-  - Relocate LR number of cycles and LR power options
-  - Add missing LR number of cycles and LR power to Dreambooth and TI scripts
-  - Fix issue with conv_block_dims and conv_block_alphas
-  - Fix 0 noise offset issue
-  - Implement Stop training button on LoRA
-  - Add support to extract LoRA from SDXL finetuned models
-  - Add support for PagedAdamW8bit and PagedLion8bit optimizer. Those require a new version of bitsandbytes so success on some systems may vary. I had to uninstall all my nvidia drivers and othe cuda toolkit install, delete all cuda variable references and re-install cuda toolkit v11.8.0 to get things to work... so not super easy.
-  - Update LyCORIS network release to fix an issue with the LoCon extraction.
-
-* 2023/07/18 (v21.8.3)
-  - Update to latest sd-scripts sdxl code base
-  - Fix typo: https://github.com/bmaltais/kohya_ss/issues/1205
-  - Add min and max resolution parameter for buckets
-  - Add colab notebook from https://github.com/camenduru/kohya_ss-colab+  - Add SDPA CrossAttention option to trainers.