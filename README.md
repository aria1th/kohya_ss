--- conflicted
+++ resolved
@@ -204,18 +204,10 @@
 
 ## Launching the GUI on Linux and macOS
 
-<<<<<<< HEAD
 Run the launcher script with the desired command line arguments similar to Windows.
 `gui.sh --listen 127.0.0.1 --server_port 7860 --inbrowser --share`
 
 ## Launching the GUI directly using kohya_gui.py
-=======
-### 19 Apr. 2023, 2023/4/19:
-- Fixed `lora_interrogator.py` not working. Please refer to [PR #392](https://github.com/kohya-ss/sd-scripts/pull/392) for details. Thank you A2va and heyalexchoi!
-- Fixed the handling of tags containing `_` in `tag_images_by_wd14_tagger.py`.
-- `lora_interrogator.py`が動作しなくなっていたのを修正しました。詳細は [PR #392](https://github.com/kohya-ss/sd-scripts/pull/392) をご参照ください。A2va氏およびheyalexchoi氏に感謝します。
-- `tag_images_by_wd14_tagger.py`で`_`を含むタグの取り扱いを修正しました。
->>>>>>> ee5cec75
 
 To run the GUI directly bypassing the wrapper scripts, simply use this command from the root project directory:
 
@@ -251,18 +243,7 @@
 
 ### Naming of LoRA
 
-<<<<<<< HEAD
 The LoRA supported by `train_network.py` has been named to avoid confusion. The documentation has been updated. The following are the names of LoRA types in this repository.
-=======
-### 17 Apr. 2023, 2023/4/17:
-
-- Added the `--recursive` option to each script in the `finetune` folder to process folders recursively. Please refer to [PR #400](https://github.com/kohya-ss/sd-scripts/pull/400/) for details. Thanks to Linaqruf!
-- `finetune`フォルダ内の各スクリプトに再起的にフォルダを処理するオプション`--recursive`を追加しました。詳細は [PR #400](https://github.com/kohya-ss/sd-scripts/pull/400/) を参照してください。Linaqruf 氏に感謝します。
-
-### 14 Apr. 2023, 2023/4/14:
-- Fixed a bug that caused an error when loading DyLoRA with the `--network_weight` option in `train_network.py`.
-- `train_network.py`で、DyLoRAを`--network_weight`オプションで読み込むとエラーになる不具合を修正しました。
->>>>>>> ee5cec75
 
 1. __LoRA-LierLa__ : (LoRA for __Li__ n __e__ a __r__  __La__ yers)
 
@@ -326,6 +307,8 @@
 
 * 2023/04/?? (v21.5.5)
     - Update LoRA merge GUI to support SD checkpoint merge and up to 4 LoRA merging
+    - Fixed `lora_interrogator.py` not working. Please refer to [PR #392](https://github.com/kohya-ss/sd-scripts/pull/392) for details. Thank you A2va and heyalexchoi!
+    - Fixed the handling of tags containing `_` in `tag_images_by_wd14_tagger.py`.
 * 2023/04/17 (v21.5.4)
     - Fixed a bug that caused an error when loading DyLoRA with the `--network_weight` option in `train_network.py`.
     - Added the `--recursive` option to each script in the `finetune` folder to process folders recursively. Please refer to [PR #400](https://github.com/kohya-ss/sd-scripts/pull/400/) for details. Thanks to Linaqruf!
