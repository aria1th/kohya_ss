--- conflicted
+++ resolved
@@ -205,7 +205,6 @@
 ```
 .\venv\Scripts\activate
 
-<<<<<<< HEAD
 python .\kohya_gui.py
 ```
 
@@ -222,7 +221,17 @@
 You can find the train network solution specific here: [Train network README](train_network_README.md)
 
 ## LoRA
-=======
+
+Training a LoRA currently uses the `train_network.py` code. You can create a LoRA network by using the all-in-one `gui.cmd` or by running the dedicated LoRA training GUI with:
+
+```
+.\venv\Scripts\activate
+
+python lora_gui.py
+```
+
+Once you have created the LoRA network, you can generate images via auto1111 by installing [this extension](https://github.com/kohya-ss/sd-webui-additional-networks).
+
 ### Naming of LoRA
 
 The LoRA supported by `train_network.py` has been named to avoid confusion. The documentation has been updated. The following are the names of LoRA types in this repository.
@@ -239,52 +248,27 @@
 
 To use LoRA-C3Liar with Web UI, please use our extension.
 
-### LoRAの名称について
-
-`train_network.py` がサポートするLoRAについて、混乱を避けるため名前を付けました。ドキュメントは更新済みです。以下は当リポジトリ内の独自の名称です。
-
-1. __LoRA-LierLa__ : (LoRA for __Li__ n __e__ a __r__  __La__ yers、リエラと読みます)
-
-    Linear 層およびカーネルサイズ 1x1 の Conv2d 層に適用されるLoRA
-
-2. __LoRA-C3Lier__ : (LoRA for __C__ olutional layers with __3__ x3 Kernel and  __Li__ n __e__ a __r__ layers、セリアと読みます)
-
-    1.に加え、カーネルサイズ 3x3 の Conv2d 層に適用されるLoRA
-
-LoRA-LierLa は[Web UI向け拡張](https://github.com/kohya-ss/sd-webui-additional-networks)、またはAUTOMATIC1111氏のWeb UIのLoRA機能で使用することができます。
-
-LoRA-C3Liarを使いWeb UIで生成するには拡張を使用してください。
-
-### 14 Apr. 2023, 2023/4/14:
-- Fixed a bug that caused an error when loading DyLoRA with the `--network_weight` option in `train_network.py`.
-- `train_network.py`で、DyLoRAを`--network_weight`オプションで読み込むとエラーになる不具合を修正しました。
-
-### 13 Apr. 2023, 2023/4/13:
-
-- Added support for DyLoRA in `train_network.py`. Please refer to [here](./train_network_README-ja.md#dylora) for details (currently only in Japanese).
-- Added support for caching latents to disk in each training script. Please specify __both__ `--cache_latents` and `--cache_latents_to_disk` options.
-  - The files are saved in the same folder as the images with the extension `.npz`. If you specify the `--flip_aug` option, the files with `_flip.npz` will also be saved.
-  - Multi-GPU training has not been tested.
-  - This feature is not tested with all combinations of datasets and training scripts, so there may be bugs.
-- Added workaround for an error that occurs when training with `fp16` or `bf16` in `fine_tune.py`.
-
-- `train_network.py`でDyLoRAをサポートしました。詳細は[こちら](./train_network_README-ja.md#dylora)をご覧ください。
-- 各学習スクリプトでlatentのディスクへのキャッシュをサポートしました。`--cache_latents`オプションに __加えて__、`--cache_latents_to_disk`オプションを指定してください。
-  - 画像と同じフォルダに、拡張子 `.npz` で保存されます。`--flip_aug`オプションを指定した場合、`_flip.npz`が付いたファイルにも保存されます。
-  - マルチGPUでの学習は未テストです。
-  - すべてのDataset、学習スクリプトの組み合わせでテストしたわけではないため、不具合があるかもしれません。
-- `fine_tune.py`で、`fp16`および`bf16`の学習時にエラーが出る不具合に対して対策を行いました。
->>>>>>> 6d5f847e
-
-Training a LoRA currently uses the `train_network.py` code. You can create a LoRA network by using the all-in-one `gui.cmd` or by running the dedicated LoRA training GUI with:
-
-```
-.\venv\Scripts\activate
-
-python lora_gui.py
-```
-
-Once you have created the LoRA network, you can generate images via auto1111 by installing [this extension](https://github.com/kohya-ss/sd-webui-additional-networks).
+## Sample image generation during training
+A prompt file might look like this, for example
+
+```
+# prompt 1
+masterpiece, best quality, (1girl), in white shirts, upper body, looking at viewer, simple background --n low quality, worst quality, bad anatomy,bad composition, poor, low effort --w 768 --h 768 --d 1 --l 7.5 --s 28
+
+# prompt 2
+masterpiece, best quality, 1boy, in business suit, standing at street, looking back --n (low quality, worst quality), bad anatomy,bad composition, poor, low effort --w 576 --h 832 --d 2 --l 5.5 --s 40
+```
+
+  Lines beginning with `#` are comments. You can specify options for the generated image with options like `--n` after the prompt. The following can be used.
+
+  * `--n` Negative prompt up to the next option.
+  * `--w` Specifies the width of the generated image.
+  * `--h` Specifies the height of the generated image.
+  * `--d` Specifies the seed of the generated image.
+  * `--l` Specifies the CFG scale of the generated image.
+  * `--s` Specifies the number of steps in the generation.
+
+  The prompt weighting such as `( )` and `[ ]` are working.
 
 ## Troubleshooting
 
@@ -312,8 +296,16 @@
 
 ## Change History
 
-* 2023/04/14 (v21.5.3)
+* 2023/04/15 (v21.5.3)
     - Fix issue when Adafactor is used as optimizer and LR Warmup is not 0: https://github.com/bmaltais/kohya_ss/issues/617
+    - Fixed a bug that caused an error when loading DyLoRA with the `--network_weight` option in `train_network.py`.
+    - Added support for DyLoRA in `train_network.py`. Please refer to [here](./train_network_README-ja.md#dylora) for details (currently only in Japanese).
+    - Added support for caching latents to disk in each training script. Please specify __both__ `--cache_latents` and `--cache_latents_to_disk` options.
+        - The files are saved in the same folder as the images with the extension `.npz`. If you specify the `--flip_aug` option, the files with `_flip.npz` will also be saved.
+        - Multi-GPU training has not been tested.
+        - This feature is not tested with all combinations of datasets and training scripts, so there may be bugs.
+    - Added workaround for an error that occurs when training with `fp16` or `bf16` in `fine_tune.py`.
+    - Implemented DyLoRA GUI support. There will now be a new 'DyLoRA Unit` slider when the LoRA type is selected as `kohya DyLoRA` to specify the desired Unit value for DyLoRA training.
 
 * 2023/04/09 (v21.5.2)
 
