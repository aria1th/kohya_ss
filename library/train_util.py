--- conflicted
+++ resolved
@@ -19,12 +19,8 @@
     Tuple,
     Union,
 )
-<<<<<<< HEAD
 from functools import cache
-from accelerate import Accelerator, InitProcessGroupKwargs
-=======
 from accelerate import Accelerator, InitProcessGroupKwargs, DistributedDataParallelKwargs
->>>>>>> 842d9c70
 import gc
 import glob
 import math
@@ -4911,17 +4907,15 @@
     """
     StableDiffusionLongPromptWeightingPipelineの改造版を使うようにしたので、clip skipおよびプロンプトの重みづけに対応した
     """
-<<<<<<< HEAD
     check_webui_state() # throws exception if webui had an error
+    if steps == 0:
+        if not args.sample_at_first:
+            return
     if args.sample_every_n_steps is None and args.sample_every_n_epochs is None:
         return
     if args.sample_every_n_epochs is not None:
         # sample_every_n_steps は無視する
         if epoch is None or epoch % args.sample_every_n_epochs != 0:
-=======
-    if steps == 0:
-        if not args.sample_at_first:
->>>>>>> 842d9c70
             return
     else:
         if args.sample_every_n_steps is None and args.sample_every_n_epochs is None:
