--- conflicted
+++ resolved
@@ -336,14 +336,10 @@
     vae,
     LyCORIS_preset,
     debiased_estimation_loss,
-<<<<<<< HEAD
     external_webui_address:str = "",
     external_webui_auth:str = "", # "user:password"
     webui_sample_json_file_path:str = "", # "sample.json"
     training_preset:None = None,
-=======
-    training_preset,
->>>>>>> 842d9c70
 ):
     # Get list of function parameters and values
     parameters = list(locals().items())
@@ -765,18 +761,37 @@
             log.info(
                 "\033[1;31mError:\033[0m The required module 'lycoris_lora' is not installed. Please install by running \033[33mupgrade.ps1\033[0m before running this program."
             )
-<<<<<<< HEAD
             return "Error: lycoris_lora not installed but Locon selected"
         run_cmd += f' --network_module=lycoris.kohya'
         run_cmd += f' --network_args "conv_dim={conv_dim}" "conv_alpha={conv_alpha}" "algo=locon"'
-=======
-            return
-        run_cmd += f" --network_module=lycoris.kohya"
-        run_cmd += f' --network_args "preset={LyCORIS_preset}" "conv_dim={conv_dim}" "conv_alpha={conv_alpha}" "module_dropout={module_dropout}" "use_tucker={use_tucker}" "use_scalar={use_scalar}" "rank_dropout_scale={rank_dropout_scale}" "constrain={constrain}" "rescaled={rescaled}" "algo=diag-oft" '
+
+    if LoRA_type == "LyCORIS/LoHa":
+        try:
+            import lycoris
+        except ModuleNotFoundError:
+            log.info(
+                "\033[1;31mError:\033[0m The required module 'lycoris_lora' is not installed. Please install by running \033[33mupgrade.ps1\033[0m before running this program."
+            )
+            return "Error: lycoris_lora not installed but LoHa selected"
+        run_cmd += f' --network_module=lycoris.kohya'
+        run_cmd += f' --network_args "conv_dim={conv_dim}" "conv_alpha={conv_alpha}" "use_cp={use_cp}" "algo=loha"'
         # This is a hack to fix a train_network LoHA logic issue
         if not network_dropout > 0.0:
             run_cmd += f' --network_dropout="{network_dropout}"'
->>>>>>> 842d9c70
+
+    if LoRA_type == "LyCORIS/iA3":
+        try:
+            import lycoris
+        except ModuleNotFoundError:
+            log.info(
+                "\033[1;31mError:\033[0m The required module 'lycoris_lora' is not installed. Please install by running \033[33mupgrade.ps1\033[0m before running this program."
+            )
+            return "Error: lycoris_lora not installed but iA3 selected"
+        run_cmd += f' --network_module=lycoris.kohya'
+        run_cmd += f' --network_args "conv_dim={conv_dim}" "conv_alpha={conv_alpha}" "train_on_input={train_on_input}" "algo=ia3"'
+        # This is a hack to fix a train_network LoHA logic issue
+        if not network_dropout > 0.0:
+            run_cmd += f' --network_dropout="{network_dropout}"'
 
     if LoRA_type == "LyCORIS/DyLoRA":
         try:
@@ -785,80 +800,9 @@
             log.info(
                 "\033[1;31mError:\033[0m The required module 'lycoris_lora' is not installed. Please install by running \033[33mupgrade.ps1\033[0m before running this program."
             )
-<<<<<<< HEAD
-            return "Error: lycoris_lora not installed but LoHa selected"
-        run_cmd += f' --network_module=lycoris.kohya'
-        run_cmd += f' --network_args "conv_dim={conv_dim}" "conv_alpha={conv_alpha}" "use_cp={use_cp}" "algo=loha"'
-=======
-            return
-        run_cmd += f" --network_module=lycoris.kohya"
-        run_cmd += f' --network_args "preset={LyCORIS_preset}" "conv_dim={conv_dim}" "conv_alpha={conv_alpha}" "use_tucker={use_tucker}" "block_size={unit}" "rank_dropout={rank_dropout}" "module_dropout={module_dropout}" "algo=dylora" "train_norm={train_norm}"'
->>>>>>> 842d9c70
-        # This is a hack to fix a train_network LoHA logic issue
-        if not network_dropout > 0.0:
-            run_cmd += f' --network_dropout="{network_dropout}"'
-
-    if LoRA_type == "LyCORIS/GLoRA":
-        try:
-            import lycoris
-        except ModuleNotFoundError:
-            log.info(
-                "\033[1;31mError:\033[0m The required module 'lycoris_lora' is not installed. Please install by running \033[33mupgrade.ps1\033[0m before running this program."
-            )
-            return
-        run_cmd += f" --network_module=lycoris.kohya"
-        run_cmd += f' --network_args "preset={LyCORIS_preset}" "conv_dim={conv_dim}" "conv_alpha={conv_alpha}" "rank_dropout={rank_dropout}" "module_dropout={module_dropout}" "rank_dropout_scale={rank_dropout_scale}" "algo=glora" "train_norm={train_norm}"'
-
-    if LoRA_type == "LyCORIS/iA3":
-        try:
-            import lycoris
-        except ModuleNotFoundError:
-            log.info(
-                "\033[1;31mError:\033[0m The required module 'lycoris_lora' is not installed. Please install by running \033[33mupgrade.ps1\033[0m before running this program."
-            )
-<<<<<<< HEAD
-            return "Error: lycoris_lora not installed but iA3 selected"
-        run_cmd += f' --network_module=lycoris.kohya'
-        run_cmd += f' --network_args "conv_dim={conv_dim}" "conv_alpha={conv_alpha}" "train_on_input={train_on_input}" "algo=ia3"'
-=======
-            return
-        run_cmd += f" --network_module=lycoris.kohya"
-        run_cmd += f' --network_args "preset={LyCORIS_preset}" "conv_dim={conv_dim}" "conv_alpha={conv_alpha}" "train_on_input={train_on_input}" "algo=ia3"'
->>>>>>> 842d9c70
-        # This is a hack to fix a train_network LoHA logic issue
-        if not network_dropout > 0.0:
-            run_cmd += f' --network_dropout="{network_dropout}"'
-
-    if LoRA_type == "LoCon" or LoRA_type == "LyCORIS/LoCon":
-        try:
-            import lycoris
-        except ModuleNotFoundError:
-            log.info(
-                "\033[1;31mError:\033[0m The required module 'lycoris_lora' is not installed. Please install by running \033[33mupgrade.ps1\033[0m before running this program."
-            )
-            return
-        run_cmd += f" --network_module=lycoris.kohya"
-        run_cmd += f' --network_args "preset={LyCORIS_preset}" "conv_dim={conv_dim}" "conv_alpha={conv_alpha}" "rank_dropout={rank_dropout}" "module_dropout={module_dropout}" "use_tucker={use_tucker}" "use_scalar={use_scalar}" "rank_dropout_scale={rank_dropout_scale}" "algo=locon" "train_norm={train_norm}"'
-        # This is a hack to fix a train_network LoHA logic issue
-        if not network_dropout > 0.0:
-            run_cmd += f' --network_dropout="{network_dropout}"'
-
-    if LoRA_type == "LyCORIS/LoHa":
-        try:
-            import lycoris
-        except ModuleNotFoundError:
-            log.info(
-                "\033[1;31mError:\033[0m The required module 'lycoris_lora' is not installed. Please install by running \033[33mupgrade.ps1\033[0m before running this program."
-            )
-<<<<<<< HEAD
             return "Error: lycoris_lora not installed but DyLoRA selected"
         run_cmd += f' --network_module=lycoris.kohya'
         run_cmd += f' --network_args "conv_dim={conv_dim}" "conv_alpha={conv_alpha}" "use_cp={use_cp}" "block_size={unit}" "algo=dylora"'
-=======
-            return
-        run_cmd += f" --network_module=lycoris.kohya"
-        run_cmd += f' --network_args "preset={LyCORIS_preset}" "conv_dim={conv_dim}" "conv_alpha={conv_alpha}" "rank_dropout={rank_dropout}" "module_dropout={module_dropout}" "use_tucker={use_tucker}" "use_scalar={use_scalar}" "rank_dropout_scale={rank_dropout_scale}" "algo=loha" "train_norm={train_norm}"'
->>>>>>> 842d9c70
         # This is a hack to fix a train_network LoHA logic issue
         if not network_dropout > 0.0:
             run_cmd += f' --network_dropout="{network_dropout}"'
@@ -870,31 +814,9 @@
             log.info(
                 "\033[1;31mError:\033[0m The required module 'lycoris_lora' is not installed. Please install by running \033[33mupgrade.ps1\033[0m before running this program."
             )
-<<<<<<< HEAD
             return "Error: lycoris_lora not installed but LoKr selected"
         run_cmd += f' --network_module=lycoris.kohya'
         run_cmd += f' --network_args "conv_dim={conv_dim}" "conv_alpha={conv_alpha}" "factor={factor}" "use_cp={use_cp}" "algo=lokr"'
-=======
-            return
-        run_cmd += f" --network_module=lycoris.kohya"
-        run_cmd += f' --network_args "preset={LyCORIS_preset}" "conv_dim={conv_dim}" "conv_alpha={conv_alpha}" "rank_dropout={rank_dropout}" "module_dropout={module_dropout}" "factor={factor}" "use_cp={use_cp}" "use_scalar={use_scalar}" "decompose_both={decompose_both}" "rank_dropout_scale={rank_dropout_scale}" "algo=lokr" "train_norm={train_norm}"'
-        # This is a hack to fix a train_network LoHA logic issue
-        if not network_dropout > 0.0:
-            run_cmd += f' --network_dropout="{network_dropout}"'
-
-    if LoRA_type == "LyCORIS/Native Fine-Tuning":
-        try:
-            import lycoris
-        except ModuleNotFoundError:
-            log.info(
-                "\033[1;31mError:\033[0m The required module 'lycoris_lora' is not installed. Please install by running \033[33mupgrade.ps1\033[0m before running this program."
-            )
-            return
-        run_cmd += f" --network_module=lycoris.kohya"
-        run_cmd += (
-            f' --network_args "preset={LyCORIS_preset}" "rank_dropout={rank_dropout}" "module_dropout={module_dropout}" "use_tucker={use_tucker}" "use_scalar={use_scalar}" "rank_dropout_scale={rank_dropout_scale}" "algo=full" "train_norm={train_norm}"'
-        )
->>>>>>> 842d9c70
         # This is a hack to fix a train_network LoHA logic issue
         if not network_dropout > 0.0:
             run_cmd += f' --network_dropout="{network_dropout}"'
