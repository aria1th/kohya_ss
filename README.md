# Kohya's GUI

This repository mostly provides a Windows-focused Gradio GUI for [Kohya's Stable Diffusion trainers](https://github.com/kohya-ss/sd-scripts)... but support for Linux OS is also provided through community contributions. Macos is not great at the moment.

The GUI allows you to set the training parameters and generate and run the required CLI commands to train the model.

## Table of Contents

- [Kohya's GUI](#kohyas-gui)
  - [Table of Contents](#table-of-contents)
  - [Tutorials](#tutorials)
    - [About SDXL training](#about-sdxl-training)
      - [Tips for SDXL training](#tips-for-sdxl-training)
  - [🦒 Colab](#-colab)
  - [Installation](#installation)
    - [Windows](#windows)
      - [Windows Pre-requirements](#windows-pre-requirements)
      - [Setup](#setup)
      - [Optional: CUDNN 8.6](#optional-cudnn-86)
    - [Linux and macOS](#linux-and-macos)
      - [Linux Pre-requirements](#linux-pre-requirements)
      - [Setup](#setup-1)
      - [Install Location](#install-location)
    - [Runpod](#runpod)
      - [Manual installation](#manual-installation)
      - [Pre-built Runpod template](#pre-built-runpod-template)
    - [Docker](#docker)
      - [Local docker build](#local-docker-build)
      - [ashleykleynhans runpod docker builds](#ashleykleynhans-runpod-docker-builds)
  - [Upgrading](#upgrading)
    - [Windows Upgrade](#windows-upgrade)
    - [Linux and macOS Upgrade](#linux-and-macos-upgrade)
  - [Starting GUI Service](#starting-gui-service)
    - [Launching the GUI on Windows](#launching-the-gui-on-windows)
    - [Launching the GUI on Linux and macOS](#launching-the-gui-on-linux-and-macos)
  - [Dreambooth](#dreambooth)
  - [Finetune](#finetune)
  - [Train Network](#train-network)
  - [LoRA](#lora)
  - [Sample image generation during training](#sample-image-generation-during-training)
  - [Troubleshooting](#troubleshooting)
    - [Page File Limit](#page-file-limit)
    - [No module called tkinter](#no-module-called-tkinter)
    - [FileNotFoundError](#filenotfounderror)
  - [SDXL training](#sdxl-training)
    - [Training scripts for SDXL](#training-scripts-for-sdxl)
    - [Utility scripts for SDXL](#utility-scripts-for-sdxl)
    - [Tips for SDXL training](#tips-for-sdxl-training-1)
    - [Format of Textual Inversion embeddings for SDXL](#format-of-textual-inversion-embeddings-for-sdxl)
    - [ControlNet-LLLite](#controlnet-lllite)
    - [Sample image generation during training](#sample-image-generation-during-training-1)
  - [Change History](#change-history)


## Tutorials

[How to Create a LoRA Part 1: Dataset Preparation](https://www.youtube.com/watch?v=N4_-fB62Hwk):

[![LoRA Part 1 Tutorial](https://img.youtube.com/vi/N4_-fB62Hwk/0.jpg)](https://www.youtube.com/watch?v=N4_-fB62Hwk)

[How to Create a LoRA Part 2: Training the Model](https://www.youtube.com/watch?v=k5imq01uvUY):

[![LoRA Part 2 Tutorial](https://img.youtube.com/vi/k5imq01uvUY/0.jpg)](https://www.youtube.com/watch?v=k5imq01uvUY)

[**Generate Studio Quality Realistic Photos By Kohya LoRA Stable Diffusion Training - Full Tutorial**](https://youtu.be/TpuDOsuKIBo)

[![image](https://cdn-uploads.huggingface.co/production/uploads/6345bd89fe134dfd7a0dba40/QA9woGfjeql37J9JepbrW.png)](https://youtu.be/TpuDOsuKIBo)

[**First Ever SDXL Training With Kohya LoRA - Stable Diffusion XL Training Will Replace Older Models**](https://youtu.be/AY6DMBCIZ3A)

[![image](https://cdn-uploads.huggingface.co/production/uploads/6345bd89fe134dfd7a0dba40/mG0CvKAzb8o29nr5ye0Br.png)](https://youtu.be/AY6DMBCIZ3A)

[**Become A Master Of SDXL Training With Kohya SS LoRAs - Combine Power Of Automatic1111 & SDXL LoRAs**](https://youtu.be/sBFGitIvD2A)

[![image](https://cdn-uploads.huggingface.co/production/uploads/6345bd89fe134dfd7a0dba40/rXbRquLxFaDGaGlkl-SUp.png)](https://youtu.be/sBFGitIvD2A)

[**How To Do SDXL LoRA Training On RunPod With Kohya SS GUI Trainer & Use LoRAs With Automatic1111 UI**](https://youtu.be/-xEwaQ54DI4)

[![image](https://cdn-uploads.huggingface.co/production/uploads/6345bd89fe134dfd7a0dba40/-BQQRjP9Maht_n4UHxgBJ.png)](https://youtu.be/-xEwaQ54DI4)

[**How To Do SDXL LoRA Training On RunPod With Kohya SS GUI Trainer & Use LoRAs With Automatic1111 UI**](https://youtu.be/JF2P7BIUpIU?feature=shared)

[![image](https://cdn-uploads.huggingface.co/production/uploads/6345bd89fe134dfd7a0dba40/n82kc7ND2rDmhRmRexLrb.png)](https://youtu.be/JF2P7BIUpIU?feature=shared)

### About SDXL training

The feature of SDXL training is now available in sdxl branch as an experimental feature.

Sep 3, 2023: The feature will be merged into the main branch soon. Following are the changes from the previous version.

- ControlNet-LLLite is added. See [documentation](./docs/train_lllite_README.md) for details.
- JPEG XL is supported. [#786](https://github.com/kohya-ss/sd-scripts/pull/786)
- Peak memory usage is reduced. [#791](https://github.com/kohya-ss/sd-scripts/pull/791)
- Input perturbation noise is added. See [#798](https://github.com/kohya-ss/sd-scripts/pull/798) for details.
- Dataset subset now has `caption_prefix` and `caption_suffix` options. The strings are added to the beginning and the end of the captions before shuffling. You can specify the options in `.toml`.
- Other minor changes.
- Thanks for contributions from Isotr0py, vvern999, lansing  and others!

Aug 13, 2023:

- LoRA-FA is added experimentally. Specify `--network_module networks.lora_fa` option instead of `--network_module networks.lora`. The trained model can be used as a normal LoRA model.

Aug 12, 2023:

- The default value of noise offset when omitted has been changed to 0 from 0.0357.
- The different learning rates for each U-Net block are now supported. Specify with `--block_lr` option. Specify 23 values separated by commas like `--block_lr 1e-3,1e-3 ... 1e-3`.
  - 23 values correspond to `0: time/label embed, 1-9: input blocks 0-8, 10-12: mid blocks 0-2, 13-21: output blocks 0-8, 22: out`.

Aug 6, 2023:

- [SAI Model Spec](https://github.com/Stability-AI/ModelSpec) metadata is now supported partially. `hash_sha256` is not supported yet.
  - The main items are set automatically.
  - You can set title, author, description, license and tags with `--metadata_xxx` options in each training script.
  - Merging scripts also support minimum SAI Model Spec metadata. See the help message for the usage.
  - Metadata editor will be available soon.
- SDXL LoRA has `sdxl_base_v1-0` now  for `ss_base_model_version` metadata item, instead of `v0-9`.

Aug 4, 2023:

- `bitsandbytes` is now optional. Please install it if you want to use it. The instructions are in the later section.
- `albumentations` is not required any more.
- An issue for pooled output for Textual Inversion training is fixed.
- `--v_pred_like_loss ratio` option is added. This option adds the loss like v-prediction loss in SDXL training. `0.1` means that the loss is added 10% of the v-prediction loss. The default value is None (disabled).
  - In v-prediction, the loss is higher in the early timesteps (near the noise). This option can be used to increase the loss in the early timesteps.
- Arbitrary options can be used for Diffusers' schedulers. For example `--lr_scheduler_args "lr_end=1e-8"`.
- `sdxl_gen_imgs.py` supports batch size > 1.
- Fix ControlNet to work with attention couple and regional LoRA in `gen_img_diffusers.py`.

Summary of the feature:

- `tools/cache_latents.py` is added. This script can be used to cache the latents to disk in advance.
  - The options are almost the same as `sdxl_train.py'. See the help message for the usage.
  - Please launch the script as follows:
    `accelerate launch  --num_cpu_threads_per_process 1 tools/cache_latents.py ...`
  - This script should work with multi-GPU, but it is not tested in my environment.

- `tools/cache_text_encoder_outputs.py` is added. This script can be used to cache the text encoder outputs to disk in advance.
  - The options are almost the same as `cache_latents.py' and `sdxl_train.py'. See the help message for the usage.

- `sdxl_train.py` is a script for SDXL fine-tuning. The usage is almost the same as `fine_tune.py`, but it also supports DreamBooth dataset.
  - `--full_bf16` option is added. Thanks to KohakuBlueleaf!
    - This option enables the full bfloat16 training (includes gradients). This option is useful to reduce the GPU memory usage.
    - However, bitsandbytes==0.35 doesn't seem to support this. Please use a newer version of bitsandbytes or another optimizer.
    - I cannot find bitsandbytes>0.35.0 that works correctly on Windows.
    - In addition, the full bfloat16 training might be unstable. Please use it at your own risk.
- `prepare_buckets_latents.py` now supports SDXL fine-tuning.
- `sdxl_train_network.py` is a script for LoRA training for SDXL. The usage is almost the same as `train_network.py`.
- Both scripts has following additional options:
  - `--cache_text_encoder_outputs` and `--cache_text_encoder_outputs_to_disk`: Cache the outputs of the text encoders. This option is useful to reduce the GPU memory usage. This option cannot be used with options for shuffling or dropping the captions.
  - `--no_half_vae`: Disable the half-precision (mixed-precision) VAE. VAE for SDXL seems to produce NaNs in some cases. This option is useful to avoid the NaNs.
- The image generation during training is now available. `--no_half_vae` option also works to avoid black images.

- `--weighted_captions` option is not supported yet for both scripts.
- `--min_timestep` and `--max_timestep` options are added to each training script. These options can be used to train U-Net with different timesteps. The default values are 0 and 1000.

- `sdxl_train_textual_inversion.py` is a script for Textual Inversion training for SDXL. The usage is almost the same as `train_textual_inversion.py`.
  - `--cache_text_encoder_outputs` is not supported.
  - `token_string` must be alphabet only currently, due to the limitation of the open-clip tokenizer.
  - There are two options for captions:
    1. Training with captions. All captions must include the token string. The token string is replaced with multiple tokens.
    2. Use `--use_object_template` or `--use_style_template` option. The captions are generated from the template. The existing captions are ignored.
  - See below for the format of the embeddings.

- `sdxl_gen_img.py` is added. This script can be used to generate images with SDXL, including LoRA. See the help message for the usage.
  - Textual Inversion is supported, but the name for the embeds in the caption becomes alphabet only. For example, `neg_hand_v1.safetensors` can be activated with `neghandv`.

`requirements.txt` is updated to support SDXL training.

#### Tips for SDXL training

- The default resolution of SDXL is 1024x1024.
- The fine-tuning can be done with 24GB GPU memory with the batch size of 1. For 24GB GPU, the following options are recommended __for the fine-tuning with 24GB GPU memory__:
  - Train U-Net only.
  - Use gradient checkpointing.
  - Use `--cache_text_encoder_outputs` option and caching latents.
  - Use Adafactor optimizer. RMSprop 8bit or Adagrad 8bit may work. AdamW 8bit doesn't seem to work.
- The LoRA training can be done with 8GB GPU memory (10GB recommended). For reducing the GPU memory usage, the following options are recommended:
  - Train U-Net only.
  - Use gradient checkpointing.
  - Use `--cache_text_encoder_outputs` option and caching latents.
  - Use one of 8bit optimizers or Adafactor optimizer.
  - Use lower dim (-8 for 8GB GPU).
- `--network_train_unet_only` option is highly recommended for SDXL LoRA. Because SDXL has two text encoders, the result of the training will be unexpected.
- PyTorch 2 seems to use slightly less GPU memory than PyTorch 1.
- `--bucket_reso_steps` can be set to 32 instead of the default value 64. Smaller values than 32 will not work for SDXL training.

Example of the optimizer settings for Adafactor with the fixed learning rate:

```toml
optimizer_type = "adafactor"
optimizer_args = [ "scale_parameter=False", "relative_step=False", "warmup_init=False" ]
lr_scheduler = "constant_with_warmup"
lr_warmup_steps = 100
learning_rate = 4e-7 # SDXL original learning rate
```

## 🦒 Colab

🚦 WIP 🚦

This Colab notebook was not created or maintained by me; however, it appears to function effectively. The source can be found at: https://github.com/camenduru/kohya_ss-colab.

I would like to express my gratitude to camendutu for their valuable contribution. If you encounter any issues with the Colab notebook, please report them on their repository.

| Colab                                                                                                                                                                          | Info               |
| ------------------------------------------------------------------------------------------------------------------------------------------------------------------------------ | ------------------ |
| [![Open In Colab](https://colab.research.google.com/assets/colab-badge.svg)](https://colab.research.google.com/github/camenduru/kohya_ss-colab/blob/main/kohya_ss_colab.ipynb) | kohya_ss_gui_colab |

## Installation

### Windows

#### Windows Pre-requirements

To install the necessary dependencies on a Windows system, follow these steps:

1. Install [Python 3.10](https://www.python.org/ftp/python/3.10.9/python-3.10.9-amd64.exe).
   - During the installation process, ensure that you select the option to add Python to the 'PATH' environment variable.

2. Install [Git](https://git-scm.com/download/win).

3. Install the [Visual Studio 2015, 2017, 2019, and 2022 redistributable](https://aka.ms/vs/17/release/vc_redist.x64.exe).

#### Setup

To set up the project, follow these steps:

1. Open a terminal and navigate to the desired installation directory.

2. Clone the repository by running the following command:
   ```shell
   git clone https://github.com/bmaltais/kohya_ss.git
   ```

3. Change into the `kohya_ss` directory:
   ```shell
   cd kohya_ss
   ```

4. Run the setup script by executing the following command:
   ```shell
   .\setup.bat
   ```

   During the accelerate config step use the default values as proposed during the configuration unless you know your hardware demand otherwise. The amount of VRAM on your GPU does not have an impact on the values used.

#### Optional: CUDNN 8.6

The following steps are optional but can improve the learning speed for owners of NVIDIA 30X0/40X0 GPUs. These steps enable larger training batch sizes and faster training speeds.

Please note that the CUDNN 8.6 DLLs needed for this process cannot be hosted on GitHub due to file size limitations. You can download them [here](https://github.com/bmaltais/python-library/raw/main/cudnn_windows.zip) to boost sample generation speed (almost 50% on a 4090 GPU). After downloading the ZIP file, follow the installation steps below:

1. Unzip the downloaded file and place the `cudnn_windows` folder in the root directory of the `kohya_ss` repository.

2. Run .\setup.bat and select the option to install cudann.

### Linux and macOS

#### Linux Pre-requirements

To install the necessary dependencies on a Linux system, ensure that you fulfill the following requirements:

- Ensure that `venv` support is pre-installed. You can install it on Ubuntu 22.04 using the command:
  ```shell
  apt install python3.10-venv
  ```

- Install the cudaNN drivers by following the instructions provided in [this link](https://developer.nvidia.com/cuda-downloads?target_os=Linux&target_arch=x86_64).

- Make sure you have Python version 3.10.6 or higher (but lower than 3.11.0) installed on your system.

- If you are using WSL2, set the `LD_LIBRARY_PATH` environment variable by executing the following command:
  ```shell
  export LD_LIBRARY_PATH=/usr/lib/wsl/lib/
  ```

#### Setup

To set up the project on Linux or macOS, perform the following steps:

1. Open a terminal and navigate to the desired installation directory.

2. Clone the repository by running the following command:
   ```shell
   git clone https://github.com/bmaltais/kohya_ss.git
   ```

3. Change into the `kohya_ss` directory:
   ```shell
   cd kohya_ss
   ```

4. If you encounter permission issues, make the `setup.sh` script executable by running the following command:
   ```shell
   chmod +x ./setup.sh
   ```

5. Run the setup script by executing the following command:
   ```shell
   ./setup.sh
   ```

   Note: If you need additional options or information about the runpod environment, you can use `setup.sh -h` or `setup.sh --help` to display the help message.

#### Install Location

The default installation location on Linux is the directory where the script is located. If a previous installation is detected in that location, the setup will proceed there. Otherwise, the installation will fall back to `/opt/kohya_ss`. If `/opt` is not writable, the fallback location will be `$HOME/kohya_ss`. Finally, if none of the previous options are viable, the installation will be performed in the current directory.

For macOS and other non-Linux systems, the installation process will attempt to detect the previous installation directory based on where the script is run. If a previous installation is not found, the default location will be `$HOME/kohya_ss`. You can override this behavior by specifying a custom installation directory using the `-d` or `--dir` option when running the setup script.

If you choose to use the interactive mode, the default values for the accelerate configuration screen will be "This machine," "None," and "No" for the remaining questions. These default answers are the same as the Windows installation.

### Runpod

#### Manual installation

To install the necessary components for Runpod and run kohya_ss, follow these steps:

1. Select the Runpod pytorch 2.0.1 template. This is important. Other templates may not work.

2. SSH into the Runpod.

3. Clone the repository by running the following command:
   ```shell
   cd /workspace
   git clone https://github.com/bmaltais/kohya_ss.git
   ```

4. Run the setup script:
   ```shell
   cd kohya_ss
   ./setup-runpod.sh
   ```

5. Run the gui with:
   ```shell
   ./gui.sh --share --headless
   ```

   or with this if you expose 7860 directly via the runpod configuration

   ```shell
   ./gui.sh --listen=0.0.0.0 --headless
   ```

6. Connect to the public URL displayed after the installation process is completed.

#### Pre-built Runpod template

To run from a pre-built Runpod template you can:

1. Open the Runpod template by clicking on https://runpod.io/gsc?template=ya6013lj5a&ref=w18gds2n

2. Deploy the template on the desired host

3. Once deployed connect to the Runpod on HTTP 3010 to connect to kohya_ss GUI. You can also connect to auto1111 on HTTP 3000.


### Docker

#### Local docker build

If you prefer to use Docker, follow the instructions below:

1. Ensure that you have Git and Docker installed on your Windows or Linux system.

2. Open your OS shell (Command Prompt or Terminal) and run the following commands:

   ```bash
   git clone https://github.com/bmaltais/kohya_ss.git
   cd kohya_ss
   docker compose create
   docker compose build
   docker compose run --service-ports kohya-ss-gui
   ```

   Note: The initial run may take up to 20 minutes to complete.

   Please be aware of the following limitations when using Docker:

   - All training data must be placed in the `dataset` subdirectory, as the Docker container cannot access files from other directories.
   - The file picker feature is not functional. You need to manually set the folder path and config file path.
   - Dialogs may not work as expected, and it is recommended to use unique file names to avoid conflicts.
   - There is no built-in auto-update support. To update the system, you must run update scripts outside of Docker and rebuild using `docker compose build`.

   If you are running Linux, an alternative Docker container port with fewer limitations is available [here](https://github.com/P2Enjoy/kohya_ss-docker).

#### ashleykleynhans runpod docker builds

You may want to use the following Dockerfile repos to build the images:

   - Standalone Kohya_ss template: https://github.com/ashleykleynhans/kohya-docker
   - Auto1111 + Kohya_ss GUI template: https://github.com/ashleykleynhans/stable-diffusion-docker

## Upgrading

To upgrade your installation to a new version, follow the instructions below.

### Windows Upgrade

If a new release becomes available, you can upgrade your repository by running the following commands from the root directory of the project:

1. Pull the latest changes from the repository:
   ```powershell
   git pull
   ```

2. Run the setup script:
   ```powershell
   .\setup.bat
   ```

### Linux and macOS Upgrade

To upgrade your installation on Linux or macOS, follow these steps:

1. Open a terminal and navigate to the root

 directory of the project.

2. Pull the latest changes from the repository:
   ```bash
   git pull
   ```

3. Refresh and update everything:
   ```bash
   ./setup.sh
   ```

## Starting GUI Service

To launch the GUI service, you can use the provided scripts or run the `kohya_gui.py` script directly. Use the command line arguments listed below to configure the underlying service.

```text
--listen: Specify the IP address to listen on for connections to Gradio.
--username: Set a username for authentication.
--password: Set a password for authentication.
--server_port: Define the port to run the server listener on.
--inbrowser: Open the Gradio UI in a web browser.
--share: Share the Gradio UI.
--language: Set custom language
```

### Launching the GUI on Windows

On Windows, you can use either the `gui.ps1` or `gui.bat` script located in the root directory. Choose the script that suits your preference and run it in a terminal, providing the desired command line arguments. Here's an example:

```powershell
gui.ps1 --listen 127.0.0.1 --server_port 7860 --inbrowser --share
```

or

```powershell
gui.bat --listen 127.0.0.1 --server_port 7860 --inbrowser --share
```

### Launching the GUI on Linux and macOS

To launch the GUI on Linux or macOS, run the `gui.sh` script located in the root directory. Provide the desired command line arguments as follows:

```bash
gui.sh --listen 127.0.0.1 --server_port 7860 --inbrowser --share
```

## Dreambooth

For specific instructions on using the Dreambooth solution, please refer to the [Dreambooth README](https://github.com/bmaltais/kohya_ss/blob/master/train_db_README.md).

## Finetune

For specific instructions on using the Finetune solution, please refer to the [Finetune README](https://github.com/bmaltais/kohya_ss/blob/master/fine_tune_README.md).

## Train Network

For specific instructions on training a network, please refer to the [Train network README](https://github.com/bmaltais/kohya_ss/blob/master/train_network_README.md).

## LoRA

To train a LoRA, you can currently use the `train_network.py` code. You can create a LoRA network by using the all-in-one GUI.

Once you have created the LoRA network, you can generate images using auto1111 by installing [this extension](https://github.com/kohya-ss/sd-webui-additional-networks).

The following are the names of LoRA types used in this repository:

1. LoRA-LierLa: LoRA for Linear layers and Conv2d layers with a 1x1 kernel.

2. LoRA-C3Lier: LoRA for Conv2d layers with a 3x3 kernel, in addition to LoRA-LierLa.

LoRA-LierLa is the default LoRA type for `train_network.py` (without `conv_dim` network argument). You can use LoRA-LierLa with our extension for AUTOMATIC1111's Web UI or the built-in LoRA feature of the Web UI.

To use LoRA-C3Lier with the Web UI, please use our extension.

## Sample image generation during training

A prompt file might look like this, for example:

```
# prompt 1
masterpiece, best quality, (1girl), in white shirts, upper body, looking at viewer, simple background --n low quality, worst quality, bad anatomy, bad composition, poor, low effort --w 768 --h 768 --d 1 --l 7.5 --s 28

# prompt 2
masterpiece, best quality, 1boy, in business suit, standing at street, looking back --n (low quality, worst quality), bad anatomy, bad composition, poor, low effort --w 576 --h 832 --d 2 --l 5.5 --s 40
```

Lines beginning with `#` are comments. You can specify options for the generated image with options like `--n` after the prompt. The following options can be used:

- `--n`: Negative prompt up to the next option.
- `--w`: Specifies the width of the generated image.
- `--h`: Specifies the height of the generated image.
- `--d`: Specifies the seed of the generated image.
- `--l`: Specifies the CFG scale of the generated image.
- `--s`: Specifies the number of steps in the generation.

The prompt weighting such as `( )` and `[ ]` are working.

## Troubleshooting

If you encounter any issues, refer to the troubleshooting steps below.

### Page File Limit

If you encounter an X error related to the page file, you may need to increase the page file size limit in Windows.

### No module called tkinter

If you encounter an error indicating that the module `tkinter` is not found, try reinstalling Python 3.10 on your system.

### FileNotFoundError

If you come across a `FileNotFoundError`, it is likely due to an installation issue. Make sure you do not have any locally installed Python modules that could conflict with the ones installed in the virtual environment. You can uninstall them by following these steps:

1. Open a new PowerShell terminal and ensure that no virtual environment is active.

2. Run the following commands to create a backup file of your locally installed pip packages and then uninstall them:
   ```powershell
   pip freeze > uninstall.txt
   pip uninstall -r uninstall.txt
   ```

   After uninstalling the local packages, redo the installation steps within the `kohya_ss` virtual environment.


## SDXL training

The documentation in this section will be moved to a separate document later.

### Training scripts for SDXL

- `sdxl_train.py` is a script for SDXL fine-tuning. The usage is almost the same as `fine_tune.py`, but it also supports DreamBooth dataset.
  - `--full_bf16` option is added. Thanks to KohakuBlueleaf!
    - This option enables the full bfloat16 training (includes gradients). This option is useful to reduce the GPU memory usage.
    - The full bfloat16 training might be unstable. Please use it at your own risk.
  - The different learning rates for each U-Net block are now supported in sdxl_train.py. Specify with `--block_lr` option. Specify 23 values separated by commas like `--block_lr 1e-3,1e-3 ... 1e-3`.
    - 23 values correspond to `0: time/label embed, 1-9: input blocks 0-8, 10-12: mid blocks 0-2, 13-21: output blocks 0-8, 22: out`.
- `prepare_buckets_latents.py` now supports SDXL fine-tuning.

- `sdxl_train_network.py` is a script for LoRA training for SDXL. The usage is almost the same as `train_network.py`.

- Both scripts has following additional options:
  - `--cache_text_encoder_outputs` and `--cache_text_encoder_outputs_to_disk`: Cache the outputs of the text encoders. This option is useful to reduce the GPU memory usage. This option cannot be used with options for shuffling or dropping the captions.
  - `--no_half_vae`: Disable the half-precision (mixed-precision) VAE. VAE for SDXL seems to produce NaNs in some cases. This option is useful to avoid the NaNs.

- `--weighted_captions` option is not supported yet for both scripts.

- `sdxl_train_textual_inversion.py` is a script for Textual Inversion training for SDXL. The usage is almost the same as `train_textual_inversion.py`.
  - `--cache_text_encoder_outputs` is not supported.
  - There are two options for captions:
    1. Training with captions. All captions must include the token string. The token string is replaced with multiple tokens.
    2. Use `--use_object_template` or `--use_style_template` option. The captions are generated from the template. The existing captions are ignored.
  - See below for the format of the embeddings.

- `--min_timestep` and `--max_timestep` options are added to each training script. These options can be used to train U-Net with different timesteps. The default values are 0 and 1000.

### Utility scripts for SDXL

- `tools/cache_latents.py` is added. This script can be used to cache the latents to disk in advance.
  - The options are almost the same as `sdxl_train.py'. See the help message for the usage.
  - Please launch the script as follows:
    `accelerate launch  --num_cpu_threads_per_process 1 tools/cache_latents.py ...`
  - This script should work with multi-GPU, but it is not tested in my environment.

- `tools/cache_text_encoder_outputs.py` is added. This script can be used to cache the text encoder outputs to disk in advance.
  - The options are almost the same as `cache_latents.py` and `sdxl_train.py`. See the help message for the usage.

- `sdxl_gen_img.py` is added. This script can be used to generate images with SDXL, including LoRA, Textual Inversion and ControlNet-LLLite. See the help message for the usage.

### Tips for SDXL training

- The default resolution of SDXL is 1024x1024.
- The fine-tuning can be done with 24GB GPU memory with the batch size of 1. For 24GB GPU, the following options are recommended __for the fine-tuning with 24GB GPU memory__:
  - Train U-Net only.
  - Use gradient checkpointing.
  - Use `--cache_text_encoder_outputs` option and caching latents.
  - Use Adafactor optimizer. RMSprop 8bit or Adagrad 8bit may work. AdamW 8bit doesn't seem to work.
- The LoRA training can be done with 8GB GPU memory (10GB recommended). For reducing the GPU memory usage, the following options are recommended:
  - Train U-Net only.
  - Use gradient checkpointing.
  - Use `--cache_text_encoder_outputs` option and caching latents.
  - Use one of 8bit optimizers or Adafactor optimizer.
  - Use lower dim (4 to 8 for 8GB GPU).
- `--network_train_unet_only` option is highly recommended for SDXL LoRA. Because SDXL has two text encoders, the result of the training will be unexpected.
- PyTorch 2 seems to use slightly less GPU memory than PyTorch 1.
- `--bucket_reso_steps` can be set to 32 instead of the default value 64. Smaller values than 32 will not work for SDXL training.

Example of the optimizer settings for Adafactor with the fixed learning rate:

```toml
optimizer_type = "adafactor"
optimizer_args = [ "scale_parameter=False", "relative_step=False", "warmup_init=False" ]
lr_scheduler = "constant_with_warmup"
lr_warmup_steps = 100
learning_rate = 4e-7 # SDXL original learning rate
```

### Format of Textual Inversion embeddings for SDXL

```python
from safetensors.torch import save_file

state_dict = {"clip_g": embs_for_text_encoder_1280, "clip_l": embs_for_text_encoder_768}
save_file(state_dict, file)
```

### ControlNet-LLLite

ControlNet-LLLite, a novel method for ControlNet with SDXL, is added. See [documentation](./docs/train_lllite_README.md) for details.

<<<<<<< HEAD
### Sample image generation during training
=======

## Change History

### Dec 24, 2023 / 2023/12/24

- Fixed to work `tools/convert_diffusers20_original_sd.py`. Thanks to Disty0! PR [#1016](https://github.com/kohya-ss/sd-scripts/pull/1016)

- `tools/convert_diffusers20_original_sd.py` が動かなくなっていたのが修正されました。Disty0 氏に感謝します。 PR [#1016](https://github.com/kohya-ss/sd-scripts/pull/1016) 


### Dec 21, 2023 / 2023/12/21

- The issues in multi-GPU training are fixed. Thanks to Isotr0py! PR [#989](https://github.com/kohya-ss/sd-scripts/pull/989) and [#1000](https://github.com/kohya-ss/sd-scripts/pull/1000)
  - `--ddp_gradient_as_bucket_view` and `--ddp_bucket_view`options are added to `sdxl_train.py`. Please specify these options for multi-GPU training.
- IPEX support is updated. Thanks to Disty0!
- Fixed the bug that the size of the bucket becomes less than `min_bucket_reso`. Thanks to Cauldrath! PR [#1008](https://github.com/kohya-ss/sd-scripts/pull/1008)
- `--sample_at_first` option is added to each training script. This option is useful to generate images at the first step, before training. Thanks to shirayu! PR [#907](https://github.com/kohya-ss/sd-scripts/pull/907)
- `--ss` option is added to the sampling prompt in training. You can specify the scheduler for the sampling like `--ss euler_a`. Thanks to shirayu! PR [#906](https://github.com/kohya-ss/sd-scripts/pull/906)
- `keep_tokens_separator` is added to the dataset config. This option is useful to keep (prevent from shuffling) the tokens in the captions. See [#975](https://github.com/kohya-ss/sd-scripts/pull/975) for details. Thanks to Linaqruf!
  - You can specify the separator with an option like `--keep_tokens_separator "|||"` or with `keep_tokens_separator: "|||"` in `.toml`. The tokens before `|||` are not shuffled.
- Attention processor hook is added. See [#961](https://github.com/kohya-ss/sd-scripts/pull/961) for details. Thanks to rockerBOO!
- The optimizer `PagedAdamW` is added. Thanks to xzuyn! PR [#955](https://github.com/kohya-ss/sd-scripts/pull/955)
- NaN replacement in SDXL VAE is sped up. Thanks to liubo0902! PR [#1009](https://github.com/kohya-ss/sd-scripts/pull/1009)
- Fixed the path error in `finetune/make_captions.py`. Thanks to CjangCjengh! PR [#986](https://github.com/kohya-ss/sd-scripts/pull/986)

- マルチGPUでの学習の不具合を修正しました。Isotr0py 氏に感謝します。 PR [#989](https://github.com/kohya-ss/sd-scripts/pull/989) および [#1000](https://github.com/kohya-ss/sd-scripts/pull/1000)
  - `sdxl_train.py` に `--ddp_gradient_as_bucket_view` と `--ddp_bucket_view` オプションが追加されました。マルチGPUでの学習時にはこれらのオプションを指定してください。
- IPEX サポートが更新されました。Disty0 氏に感謝します。
- Aspect Ratio Bucketing で bucket のサイズが `min_bucket_reso` 未満になる不具合を修正しました。Cauldrath 氏に感謝します。 PR [#1008](https://github.com/kohya-ss/sd-scripts/pull/1008)
- 各学習スクリプトに `--sample_at_first` オプションが追加されました。学習前に画像を生成することで、学習結果が比較しやすくなります。shirayu 氏に感謝します。 PR [#907](https://github.com/kohya-ss/sd-scripts/pull/907)
- 学習時のプロンプトに `--ss` オプションが追加されました。`--ss euler_a` のようにスケジューラを指定できます。shirayu 氏に感謝します。 PR [#906](https://github.com/kohya-ss/sd-scripts/pull/906)
- データセット設定に `keep_tokens_separator` が追加されました。キャプション内のトークンをどの位置までシャッフルしないかを指定できます。詳細は [#975](https://github.com/kohya-ss/sd-scripts/pull/975) を参照してください。Linaqruf 氏に感謝します。
  - オプションで `--keep_tokens_separator "|||"` のように指定するか、`.toml` で `keep_tokens_separator: "|||"` のように指定します。`|||` の前のトークンはシャッフルされません。
- Attention processor hook が追加されました。詳細は [#961](https://github.com/kohya-ss/sd-scripts/pull/961) を参照してください。rockerBOO 氏に感謝します。
- オプティマイザ `PagedAdamW` が追加されました。xzuyn 氏に感謝します。 PR [#955](https://github.com/kohya-ss/sd-scripts/pull/955)
- 学習時、SDXL VAE で NaN が発生した時の置き換えが高速化されました。liubo0902 氏に感謝します。 PR [#1009](https://github.com/kohya-ss/sd-scripts/pull/1009)
- `finetune/make_captions.py` で相対パス指定時のエラーが修正されました。CjangCjengh 氏に感謝します。 PR [#986](https://github.com/kohya-ss/sd-scripts/pull/986)

### Dec 3, 2023 / 2023/12/3

- `finetune\tag_images_by_wd14_tagger.py` now supports the separator other than `,` with `--caption_separator` option. Thanks to KohakuBlueleaf! PR [#913](https://github.com/kohya-ss/sd-scripts/pull/913)
- Min SNR Gamma with V-predicition (SD 2.1) is fixed. Thanks to feffy380! PR[#934](https://github.com/kohya-ss/sd-scripts/pull/934)
  - See [#673](https://github.com/kohya-ss/sd-scripts/issues/673) for details.
- `--min_diff` and `--clamp_quantile` options are added to `networks/extract_lora_from_models.py`. Thanks to wkpark! PR [#936](https://github.com/kohya-ss/sd-scripts/pull/936)
  - The default values are same as the previous version.
- Deep Shrink hires fix is supported in `sdxl_gen_img.py` and `gen_img_diffusers.py`.
  - `--ds_timesteps_1` and `--ds_timesteps_2` options denote the timesteps of the Deep Shrink for the first and second stages.
  - `--ds_depth_1` and `--ds_depth_2` options denote the depth (block index) of the Deep Shrink for the first and second stages.
  - `--ds_ratio` option denotes the ratio of the Deep Shrink. `0.5` means the half of the original latent size for the Deep Shrink.
  - `--dst1`, `--dst2`, `--dsd1`, `--dsd2` and `--dsr` prompt options are also available.

- `finetune\tag_images_by_wd14_tagger.py` で `--caption_separator` オプションでカンマ以外の区切り文字を指定できるようになりました。KohakuBlueleaf 氏に感謝します。 PR [#913](https://github.com/kohya-ss/sd-scripts/pull/913)
- V-predicition (SD 2.1) での Min SNR Gamma が修正されました。feffy380 氏に感謝します。 PR[#934](https://github.com/kohya-ss/sd-scripts/pull/934)
  - 詳細は [#673](https://github.com/kohya-ss/sd-scripts/issues/673) を参照してください。
- `networks/extract_lora_from_models.py` に `--min_diff` と `--clamp_quantile` オプションが追加されました。wkpark 氏に感謝します。 PR [#936](https://github.com/kohya-ss/sd-scripts/pull/936)
  - デフォルト値は前のバージョンと同じです。
- `sdxl_gen_img.py` と `gen_img_diffusers.py` で Deep Shrink hires fix をサポートしました。
  - `--ds_timesteps_1` と `--ds_timesteps_2` オプションは Deep Shrink の第一段階と第二段階の timesteps を指定します。
  - `--ds_depth_1` と `--ds_depth_2` オプションは Deep Shrink の第一段階と第二段階の深さ（ブロックの index）を指定します。
  - `--ds_ratio` オプションは Deep Shrink の比率を指定します。`0.5` を指定すると Deep Shrink 適用時の latent は元のサイズの半分になります。
  - `--dst1`、`--dst2`、`--dsd1`、`--dsd2`、`--dsr` プロンプトオプションも使用できます。

### Nov 5, 2023 / 2023/11/5

- `sdxl_train.py` now supports different learning rates for each Text Encoder.
  - Example:
    - `--learning_rate 1e-6`: train U-Net only
    - `--train_text_encoder --learning_rate 1e-6`: train U-Net and two Text Encoders with the same learning rate (same as the previous version)
    - `--train_text_encoder --learning_rate 1e-6 --learning_rate_te1 1e-6 --learning_rate_te2 1e-6`: train U-Net and two Text Encoders with the different learning rates
    - `--train_text_encoder --learning_rate 0 --learning_rate_te1 1e-6 --learning_rate_te2 1e-6`: train two Text Encoders only 
    - `--train_text_encoder --learning_rate 1e-6 --learning_rate_te1 1e-6 --learning_rate_te2 0`: train U-Net and one Text Encoder only
    - `--train_text_encoder --learning_rate 0 --learning_rate_te1 0 --learning_rate_te2 1e-6`: train one Text Encoder only

- `train_db.py` and `fine_tune.py` now support different learning rates for Text Encoder. Specify with `--learning_rate_te` option. 
  - To train Text Encoder with `fine_tune.py`, specify `--train_text_encoder` option too. `train_db.py` trains Text Encoder by default.

- Fixed the bug that Text Encoder is not trained when block lr is specified in `sdxl_train.py`.

- Debiased Estimation loss is added to each training script. Thanks to sdbds!
  - Specify `--debiased_estimation_loss` option to enable it. See PR [#889](https://github.com/kohya-ss/sd-scripts/pull/889) for details.
- Training of Text Encoder is improved in `train_network.py` and `sdxl_train_network.py`. Thanks to KohakuBlueleaf! PR [#895](https://github.com/kohya-ss/sd-scripts/pull/895)
- The moving average of the loss is now displayed in the progress bar in each training script. Thanks to shirayu! PR [#899](https://github.com/kohya-ss/sd-scripts/pull/899)
- PagedAdamW32bit optimizer is supported. Specify `--optimizer_type=PagedAdamW32bit`. Thanks to xzuyn! PR [#900](https://github.com/kohya-ss/sd-scripts/pull/900)
- Other bug fixes and improvements.

- `sdxl_train.py` で、二つのText Encoderそれぞれに独立した学習率が指定できるようになりました。サンプルは上の英語版を参照してください。
- `train_db.py` および `fine_tune.py` で Text Encoder に別の学習率を指定できるようになりました。`--learning_rate_te` オプションで指定してください。
  - `fine_tune.py` で Text Encoder を学習するには `--train_text_encoder` オプションをあわせて指定してください。`train_db.py` はデフォルトで学習します。
- `sdxl_train.py` で block lr を指定すると Text Encoder が学習されない不具合を修正しました。
- Debiased Estimation loss が各学習スクリプトに追加されました。sdbsd 氏に感謝します。
  - `--debiased_estimation_loss` を指定すると有効になります。詳細は PR [#889](https://github.com/kohya-ss/sd-scripts/pull/889) を参照してください。
- `train_network.py` と `sdxl_train_network.py` でText Encoderの学習が改善されました。KohakuBlueleaf 氏に感謝します。 PR [#895](https://github.com/kohya-ss/sd-scripts/pull/895)
- 各学習スクリプトで移動平均のlossがプログレスバーに表示されるようになりました。shirayu 氏に感謝します。 PR [#899](https://github.com/kohya-ss/sd-scripts/pull/899)
- PagedAdamW32bit オプティマイザがサポートされました。`--optimizer_type=PagedAdamW32bit` と指定してください。xzuyn 氏に感謝します。 PR [#900](https://github.com/kohya-ss/sd-scripts/pull/900)
- その他のバグ修正と改善。


Please read [Releases](https://github.com/kohya-ss/sd-scripts/releases) for recent updates.
最近の更新情報は [Release](https://github.com/kohya-ss/sd-scripts/releases) をご覧ください。

### Naming of LoRA

The LoRA supported by `train_network.py` has been named to avoid confusion. The documentation has been updated. The following are the names of LoRA types in this repository.

1. __LoRA-LierLa__ : (LoRA for __Li__ n __e__ a __r__  __La__ yers)

    LoRA for Linear layers and Conv2d layers with 1x1 kernel

2. __LoRA-C3Lier__ : (LoRA for __C__ olutional layers with __3__ x3 Kernel and  __Li__ n __e__ a __r__ layers)

    In addition to 1., LoRA for Conv2d layers with 3x3 kernel 
    
LoRA-LierLa is the default LoRA type for `train_network.py` (without `conv_dim` network arg). LoRA-LierLa can be used with [our extension](https://github.com/kohya-ss/sd-webui-additional-networks) for AUTOMATIC1111's Web UI, or with the built-in LoRA feature of the Web UI.

To use LoRA-C3Lier with Web UI, please use our extension.

### LoRAの名称について

`train_network.py` がサポートするLoRAについて、混乱を避けるため名前を付けました。ドキュメントは更新済みです。以下は当リポジトリ内の独自の名称です。

1. __LoRA-LierLa__ : (LoRA for __Li__ n __e__ a __r__  __La__ yers、リエラと読みます)

    Linear 層およびカーネルサイズ 1x1 の Conv2d 層に適用されるLoRA

2. __LoRA-C3Lier__ : (LoRA for __C__ olutional layers with __3__ x3 Kernel and  __Li__ n __e__ a __r__ layers、セリアと読みます)

    1.に加え、カーネルサイズ 3x3 の Conv2d 層に適用されるLoRA

LoRA-LierLa は[Web UI向け拡張](https://github.com/kohya-ss/sd-webui-additional-networks)、またはAUTOMATIC1111氏のWeb UIのLoRA機能で使用することができます。

LoRA-C3Lierを使いWeb UIで生成するには拡張を使用してください。

## Sample image generation during training
>>>>>>> 1a36f9dc
  A prompt file might look like this, for example

```
# prompt 1
masterpiece, best quality, (1girl), in white shirts, upper body, looking at viewer, simple background --n low quality, worst quality, bad anatomy,bad composition, poor, low effort --w 768 --h 768 --d 1 --l 7.5 --s 28

# prompt 2
masterpiece, best quality, 1boy, in business suit, standing at street, looking back --n (low quality, worst quality), bad anatomy,bad composition, poor, low effort --w 576 --h 832 --d 2 --l 5.5 --s 40
```

  Lines beginning with `#` are comments. You can specify options for the generated image with options like `--n` after the prompt. The following can be used.

  * `--n` Negative prompt up to the next option.
  * `--w` Specifies the width of the generated image.
  * `--h` Specifies the height of the generated image.
  * `--d` Specifies the seed of the generated image.
  * `--l` Specifies the CFG scale of the generated image.
  * `--s` Specifies the number of steps in the generation.

  The prompt weighting such as `( )` and `[ ]` are working.


## Change History
* 2023/12/21 (v22.4.0)
- The issues in multi-GPU training are fixed. Thanks to Isotr0py! PR [#989](https://github.com/kohya-ss/sd-scripts/pull/989) and [#1000](https://github.com/kohya-ss/sd-scripts/pull/1000)
  - `--ddp_gradient_as_bucket_view` and `--ddp_bucket_view`options are added to `sdxl_train.py`. Please specify these options for multi-GPU training.
- IPEX support is updated. Thanks to Disty0!
- Fixed the bug that the size of the bucket becomes less than `min_bucket_reso`. Thanks to Cauldrath! PR [#1008](https://github.com/kohya-ss/sd-scripts/pull/1008)
- `--sample_at_first` option is added to each training script. This option is useful to generate images at the first step, before training. Thanks to shirayu! PR [#907](https://github.com/kohya-ss/sd-scripts/pull/907)
- `--ss` option is added to the sampling prompt in training. You can specify the scheduler for the sampling like `--ss euler_a`. Thanks to shirayu! PR [#906](https://github.com/kohya-ss/sd-scripts/pull/906)
- `keep_tokens_separator` is added to the dataset config. This option is useful to keep (prevent from shuffling) the tokens in the captions. See [#975](https://github.com/kohya-ss/sd-scripts/pull/975) for details. Thanks to Linaqruf!
  - You can specify the separator with an option like `--keep_tokens_separator "|||"` or with `keep_tokens_separator: "|||"` in `.toml`. The tokens before `|||` are not shuffled.
- Attention processor hook is added. See [#961](https://github.com/kohya-ss/sd-scripts/pull/961) for details. Thanks to rockerBOO!
- The optimizer `PagedAdamW` is added. Thanks to xzuyn! PR [#955](https://github.com/kohya-ss/sd-scripts/pull/955)
- NaN replacement in SDXL VAE is sped up. Thanks to liubo0902! PR [#1009](https://github.com/kohya-ss/sd-scripts/pull/1009)
- Fixed the path error in `finetune/make_captions.py`. Thanks to CjangCjengh! PR [#986](https://github.com/kohya-ss/sd-scripts/pull/986)
  
* 2023/12/20 (v22.3.1)
- Add goto button to manual caption utility
- Add missing options for various LyCORIS training algorythms
- Refactor how feilds are shown or hidden
- Made max value for network and convolution rank 512 except for LyCORIS/LoKr.
  
* 2023/12/06 (v22.3.0)
- Merge sd-scripts updates:
  - `finetune\tag_images_by_wd14_tagger.py` now supports the separator other than `,` with `--caption_separator` option. Thanks to KohakuBlueleaf! PR [#913](https://github.com/kohya-ss/sd-scripts/pull/913)
  - Min SNR Gamma with V-predicition (SD 2.1) is fixed. Thanks to feffy380! PR[#934](https://github.com/kohya-ss/sd-scripts/pull/934)
    - See [#673](https://github.com/kohya-ss/sd-scripts/issues/673) for details.
  - `--min_diff` and `--clamp_quantile` options are added to `networks/extract_lora_from_models.py`. Thanks to wkpark! PR [#936](https://github.com/kohya-ss/sd-scripts/pull/936)
    - The default values are same as the previous version.
  - Deep Shrink hires fix is supported in `sdxl_gen_img.py` and `gen_img_diffusers.py`.
    - `--ds_timesteps_1` and `--ds_timesteps_2` options denote the timesteps of the Deep Shrink for the first and second stages.
    - `--ds_depth_1` and `--ds_depth_2` options denote the depth (block index) of the Deep Shrink for the first and second stages.
    - `--ds_ratio` option denotes the ratio of the Deep Shrink. `0.5` means the half of the original latent size for the Deep Shrink.
    - `--dst1`, `--dst2`, `--dsd1`, `--dsd2` and `--dsr` prompt options are also available.
  - Add GLoRA support
- <|MERGE_RESOLUTION|>--- conflicted
+++ resolved
@@ -627,143 +627,7 @@
 
 ControlNet-LLLite, a novel method for ControlNet with SDXL, is added. See [documentation](./docs/train_lllite_README.md) for details.
 
-<<<<<<< HEAD
 ### Sample image generation during training
-=======
-
-## Change History
-
-### Dec 24, 2023 / 2023/12/24
-
-- Fixed to work `tools/convert_diffusers20_original_sd.py`. Thanks to Disty0! PR [#1016](https://github.com/kohya-ss/sd-scripts/pull/1016)
-
-- `tools/convert_diffusers20_original_sd.py` が動かなくなっていたのが修正されました。Disty0 氏に感謝します。 PR [#1016](https://github.com/kohya-ss/sd-scripts/pull/1016) 
-
-
-### Dec 21, 2023 / 2023/12/21
-
-- The issues in multi-GPU training are fixed. Thanks to Isotr0py! PR [#989](https://github.com/kohya-ss/sd-scripts/pull/989) and [#1000](https://github.com/kohya-ss/sd-scripts/pull/1000)
-  - `--ddp_gradient_as_bucket_view` and `--ddp_bucket_view`options are added to `sdxl_train.py`. Please specify these options for multi-GPU training.
-- IPEX support is updated. Thanks to Disty0!
-- Fixed the bug that the size of the bucket becomes less than `min_bucket_reso`. Thanks to Cauldrath! PR [#1008](https://github.com/kohya-ss/sd-scripts/pull/1008)
-- `--sample_at_first` option is added to each training script. This option is useful to generate images at the first step, before training. Thanks to shirayu! PR [#907](https://github.com/kohya-ss/sd-scripts/pull/907)
-- `--ss` option is added to the sampling prompt in training. You can specify the scheduler for the sampling like `--ss euler_a`. Thanks to shirayu! PR [#906](https://github.com/kohya-ss/sd-scripts/pull/906)
-- `keep_tokens_separator` is added to the dataset config. This option is useful to keep (prevent from shuffling) the tokens in the captions. See [#975](https://github.com/kohya-ss/sd-scripts/pull/975) for details. Thanks to Linaqruf!
-  - You can specify the separator with an option like `--keep_tokens_separator "|||"` or with `keep_tokens_separator: "|||"` in `.toml`. The tokens before `|||` are not shuffled.
-- Attention processor hook is added. See [#961](https://github.com/kohya-ss/sd-scripts/pull/961) for details. Thanks to rockerBOO!
-- The optimizer `PagedAdamW` is added. Thanks to xzuyn! PR [#955](https://github.com/kohya-ss/sd-scripts/pull/955)
-- NaN replacement in SDXL VAE is sped up. Thanks to liubo0902! PR [#1009](https://github.com/kohya-ss/sd-scripts/pull/1009)
-- Fixed the path error in `finetune/make_captions.py`. Thanks to CjangCjengh! PR [#986](https://github.com/kohya-ss/sd-scripts/pull/986)
-
-- マルチGPUでの学習の不具合を修正しました。Isotr0py 氏に感謝します。 PR [#989](https://github.com/kohya-ss/sd-scripts/pull/989) および [#1000](https://github.com/kohya-ss/sd-scripts/pull/1000)
-  - `sdxl_train.py` に `--ddp_gradient_as_bucket_view` と `--ddp_bucket_view` オプションが追加されました。マルチGPUでの学習時にはこれらのオプションを指定してください。
-- IPEX サポートが更新されました。Disty0 氏に感謝します。
-- Aspect Ratio Bucketing で bucket のサイズが `min_bucket_reso` 未満になる不具合を修正しました。Cauldrath 氏に感謝します。 PR [#1008](https://github.com/kohya-ss/sd-scripts/pull/1008)
-- 各学習スクリプトに `--sample_at_first` オプションが追加されました。学習前に画像を生成することで、学習結果が比較しやすくなります。shirayu 氏に感謝します。 PR [#907](https://github.com/kohya-ss/sd-scripts/pull/907)
-- 学習時のプロンプトに `--ss` オプションが追加されました。`--ss euler_a` のようにスケジューラを指定できます。shirayu 氏に感謝します。 PR [#906](https://github.com/kohya-ss/sd-scripts/pull/906)
-- データセット設定に `keep_tokens_separator` が追加されました。キャプション内のトークンをどの位置までシャッフルしないかを指定できます。詳細は [#975](https://github.com/kohya-ss/sd-scripts/pull/975) を参照してください。Linaqruf 氏に感謝します。
-  - オプションで `--keep_tokens_separator "|||"` のように指定するか、`.toml` で `keep_tokens_separator: "|||"` のように指定します。`|||` の前のトークンはシャッフルされません。
-- Attention processor hook が追加されました。詳細は [#961](https://github.com/kohya-ss/sd-scripts/pull/961) を参照してください。rockerBOO 氏に感謝します。
-- オプティマイザ `PagedAdamW` が追加されました。xzuyn 氏に感謝します。 PR [#955](https://github.com/kohya-ss/sd-scripts/pull/955)
-- 学習時、SDXL VAE で NaN が発生した時の置き換えが高速化されました。liubo0902 氏に感謝します。 PR [#1009](https://github.com/kohya-ss/sd-scripts/pull/1009)
-- `finetune/make_captions.py` で相対パス指定時のエラーが修正されました。CjangCjengh 氏に感謝します。 PR [#986](https://github.com/kohya-ss/sd-scripts/pull/986)
-
-### Dec 3, 2023 / 2023/12/3
-
-- `finetune\tag_images_by_wd14_tagger.py` now supports the separator other than `,` with `--caption_separator` option. Thanks to KohakuBlueleaf! PR [#913](https://github.com/kohya-ss/sd-scripts/pull/913)
-- Min SNR Gamma with V-predicition (SD 2.1) is fixed. Thanks to feffy380! PR[#934](https://github.com/kohya-ss/sd-scripts/pull/934)
-  - See [#673](https://github.com/kohya-ss/sd-scripts/issues/673) for details.
-- `--min_diff` and `--clamp_quantile` options are added to `networks/extract_lora_from_models.py`. Thanks to wkpark! PR [#936](https://github.com/kohya-ss/sd-scripts/pull/936)
-  - The default values are same as the previous version.
-- Deep Shrink hires fix is supported in `sdxl_gen_img.py` and `gen_img_diffusers.py`.
-  - `--ds_timesteps_1` and `--ds_timesteps_2` options denote the timesteps of the Deep Shrink for the first and second stages.
-  - `--ds_depth_1` and `--ds_depth_2` options denote the depth (block index) of the Deep Shrink for the first and second stages.
-  - `--ds_ratio` option denotes the ratio of the Deep Shrink. `0.5` means the half of the original latent size for the Deep Shrink.
-  - `--dst1`, `--dst2`, `--dsd1`, `--dsd2` and `--dsr` prompt options are also available.
-
-- `finetune\tag_images_by_wd14_tagger.py` で `--caption_separator` オプションでカンマ以外の区切り文字を指定できるようになりました。KohakuBlueleaf 氏に感謝します。 PR [#913](https://github.com/kohya-ss/sd-scripts/pull/913)
-- V-predicition (SD 2.1) での Min SNR Gamma が修正されました。feffy380 氏に感謝します。 PR[#934](https://github.com/kohya-ss/sd-scripts/pull/934)
-  - 詳細は [#673](https://github.com/kohya-ss/sd-scripts/issues/673) を参照してください。
-- `networks/extract_lora_from_models.py` に `--min_diff` と `--clamp_quantile` オプションが追加されました。wkpark 氏に感謝します。 PR [#936](https://github.com/kohya-ss/sd-scripts/pull/936)
-  - デフォルト値は前のバージョンと同じです。
-- `sdxl_gen_img.py` と `gen_img_diffusers.py` で Deep Shrink hires fix をサポートしました。
-  - `--ds_timesteps_1` と `--ds_timesteps_2` オプションは Deep Shrink の第一段階と第二段階の timesteps を指定します。
-  - `--ds_depth_1` と `--ds_depth_2` オプションは Deep Shrink の第一段階と第二段階の深さ（ブロックの index）を指定します。
-  - `--ds_ratio` オプションは Deep Shrink の比率を指定します。`0.5` を指定すると Deep Shrink 適用時の latent は元のサイズの半分になります。
-  - `--dst1`、`--dst2`、`--dsd1`、`--dsd2`、`--dsr` プロンプトオプションも使用できます。
-
-### Nov 5, 2023 / 2023/11/5
-
-- `sdxl_train.py` now supports different learning rates for each Text Encoder.
-  - Example:
-    - `--learning_rate 1e-6`: train U-Net only
-    - `--train_text_encoder --learning_rate 1e-6`: train U-Net and two Text Encoders with the same learning rate (same as the previous version)
-    - `--train_text_encoder --learning_rate 1e-6 --learning_rate_te1 1e-6 --learning_rate_te2 1e-6`: train U-Net and two Text Encoders with the different learning rates
-    - `--train_text_encoder --learning_rate 0 --learning_rate_te1 1e-6 --learning_rate_te2 1e-6`: train two Text Encoders only 
-    - `--train_text_encoder --learning_rate 1e-6 --learning_rate_te1 1e-6 --learning_rate_te2 0`: train U-Net and one Text Encoder only
-    - `--train_text_encoder --learning_rate 0 --learning_rate_te1 0 --learning_rate_te2 1e-6`: train one Text Encoder only
-
-- `train_db.py` and `fine_tune.py` now support different learning rates for Text Encoder. Specify with `--learning_rate_te` option. 
-  - To train Text Encoder with `fine_tune.py`, specify `--train_text_encoder` option too. `train_db.py` trains Text Encoder by default.
-
-- Fixed the bug that Text Encoder is not trained when block lr is specified in `sdxl_train.py`.
-
-- Debiased Estimation loss is added to each training script. Thanks to sdbds!
-  - Specify `--debiased_estimation_loss` option to enable it. See PR [#889](https://github.com/kohya-ss/sd-scripts/pull/889) for details.
-- Training of Text Encoder is improved in `train_network.py` and `sdxl_train_network.py`. Thanks to KohakuBlueleaf! PR [#895](https://github.com/kohya-ss/sd-scripts/pull/895)
-- The moving average of the loss is now displayed in the progress bar in each training script. Thanks to shirayu! PR [#899](https://github.com/kohya-ss/sd-scripts/pull/899)
-- PagedAdamW32bit optimizer is supported. Specify `--optimizer_type=PagedAdamW32bit`. Thanks to xzuyn! PR [#900](https://github.com/kohya-ss/sd-scripts/pull/900)
-- Other bug fixes and improvements.
-
-- `sdxl_train.py` で、二つのText Encoderそれぞれに独立した学習率が指定できるようになりました。サンプルは上の英語版を参照してください。
-- `train_db.py` および `fine_tune.py` で Text Encoder に別の学習率を指定できるようになりました。`--learning_rate_te` オプションで指定してください。
-  - `fine_tune.py` で Text Encoder を学習するには `--train_text_encoder` オプションをあわせて指定してください。`train_db.py` はデフォルトで学習します。
-- `sdxl_train.py` で block lr を指定すると Text Encoder が学習されない不具合を修正しました。
-- Debiased Estimation loss が各学習スクリプトに追加されました。sdbsd 氏に感謝します。
-  - `--debiased_estimation_loss` を指定すると有効になります。詳細は PR [#889](https://github.com/kohya-ss/sd-scripts/pull/889) を参照してください。
-- `train_network.py` と `sdxl_train_network.py` でText Encoderの学習が改善されました。KohakuBlueleaf 氏に感謝します。 PR [#895](https://github.com/kohya-ss/sd-scripts/pull/895)
-- 各学習スクリプトで移動平均のlossがプログレスバーに表示されるようになりました。shirayu 氏に感謝します。 PR [#899](https://github.com/kohya-ss/sd-scripts/pull/899)
-- PagedAdamW32bit オプティマイザがサポートされました。`--optimizer_type=PagedAdamW32bit` と指定してください。xzuyn 氏に感謝します。 PR [#900](https://github.com/kohya-ss/sd-scripts/pull/900)
-- その他のバグ修正と改善。
-
-
-Please read [Releases](https://github.com/kohya-ss/sd-scripts/releases) for recent updates.
-最近の更新情報は [Release](https://github.com/kohya-ss/sd-scripts/releases) をご覧ください。
-
-### Naming of LoRA
-
-The LoRA supported by `train_network.py` has been named to avoid confusion. The documentation has been updated. The following are the names of LoRA types in this repository.
-
-1. __LoRA-LierLa__ : (LoRA for __Li__ n __e__ a __r__  __La__ yers)
-
-    LoRA for Linear layers and Conv2d layers with 1x1 kernel
-
-2. __LoRA-C3Lier__ : (LoRA for __C__ olutional layers with __3__ x3 Kernel and  __Li__ n __e__ a __r__ layers)
-
-    In addition to 1., LoRA for Conv2d layers with 3x3 kernel 
-    
-LoRA-LierLa is the default LoRA type for `train_network.py` (without `conv_dim` network arg). LoRA-LierLa can be used with [our extension](https://github.com/kohya-ss/sd-webui-additional-networks) for AUTOMATIC1111's Web UI, or with the built-in LoRA feature of the Web UI.
-
-To use LoRA-C3Lier with Web UI, please use our extension.
-
-### LoRAの名称について
-
-`train_network.py` がサポートするLoRAについて、混乱を避けるため名前を付けました。ドキュメントは更新済みです。以下は当リポジトリ内の独自の名称です。
-
-1. __LoRA-LierLa__ : (LoRA for __Li__ n __e__ a __r__  __La__ yers、リエラと読みます)
-
-    Linear 層およびカーネルサイズ 1x1 の Conv2d 層に適用されるLoRA
-
-2. __LoRA-C3Lier__ : (LoRA for __C__ olutional layers with __3__ x3 Kernel and  __Li__ n __e__ a __r__ layers、セリアと読みます)
-
-    1.に加え、カーネルサイズ 3x3 の Conv2d 層に適用されるLoRA
-
-LoRA-LierLa は[Web UI向け拡張](https://github.com/kohya-ss/sd-webui-additional-networks)、またはAUTOMATIC1111氏のWeb UIのLoRA機能で使用することができます。
-
-LoRA-C3Lierを使いWeb UIで生成するには拡張を使用してください。
-
-## Sample image generation during training
->>>>>>> 1a36f9dc
   A prompt file might look like this, for example
 
 ```
@@ -788,6 +652,7 @@
 
 ## Change History
 * 2023/12/21 (v22.4.0)
+- Fixed to work `tools/convert_diffusers20_original_sd.py`. Thanks to Disty0! PR [#1016](https://github.com/kohya-ss/sd-scripts/pull/1016)
 - The issues in multi-GPU training are fixed. Thanks to Isotr0py! PR [#989](https://github.com/kohya-ss/sd-scripts/pull/989) and [#1000](https://github.com/kohya-ss/sd-scripts/pull/1000)
   - `--ddp_gradient_as_bucket_view` and `--ddp_bucket_view`options are added to `sdxl_train.py`. Please specify these options for multi-GPU training.
 - IPEX support is updated. Thanks to Disty0!
