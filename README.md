# Kohya's GUI

This repository provides a Windows-focused Gradio GUI for [Kohya's Stable Diffusion trainers](https://github.com/kohya-ss/sd-scripts). The GUI allows you to set the training parameters and generate and run the required CLI commands to train the model.

### Table of Contents

- [Tutorials](#tutorials)
* [Training guide - common](./docs/train_README-ja.md) : data preparation, options etc... 
  * [Chinese version](./docs/train_README-zh.md)
* [Dataset config](./docs/config_README-ja.md) 
* [DreamBooth training guide](./docs/train_db_README-ja.md)
* [Step by Step fine-tuning guide](./docs/fine_tune_README_ja.md):
* [Training LoRA](./docs/train_network_README-ja.md)
* [training Textual Inversion](./docs/train_ti_README-ja.md)
* [Image generation](./docs/gen_img_README-ja.md)
* note.com [Model conversion](https://note.com/kohya_ss/n/n374f316fe4ad)
- [Required Dependencies](#required-dependencies)
  - [Linux/macOS](#linux-and-macos-dependencies)
- [Installation](#installation)
    - [Docker](#docker)
    - [Linux/macOS](#linux-and-macos)
      - [Default Install Locations](#install-location)
    - [Windows](#windows)
    - [CUDNN 8.6](#optional--cudnn-86)
- [Upgrading](#upgrading)
  - [Windows](#windows-upgrade)
  - [Linux/macOS](#linux-and-macos-upgrade)
- [Launching the GUI](#starting-gui-service)
  - [Windows](#launching-the-gui-on-windows)
  - [Linux/macOS](#launching-the-gui-on-linux-and-macos)
  - [Direct Launch via Python Script](#launching-the-gui-directly-using-kohyaguipy)
- [Dreambooth](#dreambooth)
- [Finetune](#finetune)
- [Train Network](#train-network)
- [LoRA](#lora)
- [Troubleshooting](#troubleshooting)
  - [Page File Limit](#page-file-limit)
  - [No module called tkinter](#no-module-called-tkinter)
  - [FileNotFoundError](#filenotfounderror)
- [Change History](#change-history)

## Tutorials

[How to Create a LoRA Part 1: Dataset Preparation](https://www.youtube.com/watch?v=N4_-fB62Hwk):

[![LoRA Part 1 Tutorial](https://img.youtube.com/vi/N4_-fB62Hwk/0.jpg)](https://www.youtube.com/watch?v=N4_-fB62Hwk)

[How to Create a LoRA Part 2: Training the Model](https://www.youtube.com/watch?v=k5imq01uvUY):

[![LoRA Part 2 Tutorial](https://img.youtube.com/vi/k5imq01uvUY/0.jpg)](https://www.youtube.com/watch?v=k5imq01uvUY)

Newer Tutorial: [Generate Studio Quality Realistic Photos By Kohya LoRA Stable Diffusion Training](https://www.youtube.com/watch?v=TpuDOsuKIBo):

[![Newer Tutorial: Generate Studio Quality Realistic Photos By Kohya LoRA Stable Diffusion Training](https://user-images.githubusercontent.com/19240467/235306147-85dd8126-f397-406b-83f2-368927fa0281.png)](https://www.youtube.com/watch?v=TpuDOsuKIBo)

## Required Dependencies

- Install [Python 3.10](https://www.python.org/ftp/python/3.10.9/python-3.10.9-amd64.exe) 
  - make sure to tick the box to add Python to the 'PATH' environment variable
- Install [Git](https://git-scm.com/download/win)
- Install [Visual Studio 2015, 2017, 2019, and 2022 redistributable](https://aka.ms/vs/17/release/vc_redist.x64.exe)

### Linux and macOS dependencies

These dependencies are taken care of via `setup.sh` in the installation section. No additional steps should be needed unless the scripts inform you otherwise.

## Installation

### Runpod
Follow the instructions found in this discussion: https://github.com/bmaltais/kohya_ss/discussions/379

### Docker
Docker is supported on Windows and Linux distributions. However this method currently only supports Nvidia GPUs. 
Run the following commands in your OS shell after installing [git](https://git-scm.com/download/) and [docker](https://www.docker.com/products/docker-desktop/):
```bash
git clone https://github.com/bmaltais/kohya_ss.git
cd kohya_ss
docker compose build
docker compose run --service-ports kohya-ss-gui
```

This will take a while (up to 20 minutes) on the first run.

The following limitations apply:
* All training data must be added to the `dataset` subdirectory, the docker container cannot access any other files
* The file picker does not work
  * Cannot select folders, folder path must be set manually like e.g. /dataset/my_lora/img
  * Cannot select config file, it must be loaded via path instead like e.g. /dataset/my_config.json  
* Dialogs do not work
  * Make sure your file names are unique as this happens when asking if an existing file should be overridden
* No auto-update support. Must run update scripts outside docker manually and then rebuild with `docker compose build`.


If you run on Linux, there is an alternative docker container port with less limitations. You can find the project [here](https://github.com/P2Enjoy/kohya_ss-docker).

### Linux and macOS
In the terminal, run

```bash
git clone https://github.com/bmaltais/kohya_ss.git
cd kohya_ss
# May need to chmod +x ./setup.sh if you're on a machine with stricter security.
# There are additional options if needed for a runpod environment.
# Call 'setup.sh -h' or 'setup.sh --help' for more information.
./setup.sh
```

Setup.sh help included here:

```bash
Kohya_SS Installation Script for POSIX operating systems.

The following options are useful in a runpod environment,
but will not affect a local machine install.

Usage:
  setup.sh -b dev -d /workspace/kohya_ss -g https://mycustom.repo.tld/custom_fork.git
  setup.sh --branch=dev --dir=/workspace/kohya_ss --git-repo=https://mycustom.repo.tld/custom_fork.git

Options:
  -b BRANCH, --branch=BRANCH    Select which branch of kohya to check out on new installs.
  -d DIR, --dir=DIR             The full path you want kohya_ss installed to.
  -g REPO, --git_repo=REPO      You can optionally provide a git repo to check out for runpod installation. Useful for custom forks.
  -h, --help                    Show this screen.
  -i, --interactive             Interactively configure accelerate instead of using default config file.
  -n, --no-update               Do not update kohya_ss repo. No git pull or clone operations.
  -p, --public                  Expose public URL in runpod mode. Won't have an effect in other modes.
  -r, --runpod                  Forces a runpod installation. Useful if detection fails for any reason.
  -s, --skip-space-check        Skip the 10Gb minimum storage space check.
  -u, --no-gui                  Skips launching the GUI.
  -v, --verbose                 Increase verbosity levels up to 3.
```

#### Install location

The default install location for Linux is where the script is located if a previous installation is detected that location.
Otherwise, it will fall to `/opt/kohya_ss`. If /opt is not writeable, the fallback is `$HOME/kohya_ss`. Lastly, if all else fails it will simply install to the current folder you are in (PWD).

On macOS and other non-Linux machines, it will first try to detect an install where the script is run from and then run setup there if that's detected. 
If a previous install isn't found at that location, then it will default install to `$HOME/kohya_ss` followed by where you're currently at if there's no access to $HOME.
You can override this behavior by specifying an install directory with the -d option.

If you are using the interactive mode, our default values for the accelerate config screen after running the script answer "This machine", "None", "No" for the remaining questions.
These are the same answers as the Windows install.

### Windows

- Install [Python 3.10](https://www.python.org/ftp/python/3.10.9/python-3.10.9-amd64.exe) 
  - make sure to tick the box to add Python to the 'PATH' environment variable
- Install [Git](https://git-scm.com/download/win)
- Install [Visual Studio 2015, 2017, 2019, and 2022 redistributable](https://aka.ms/vs/17/release/vc_redist.x64.exe)

In the terminal, run:

```
git clone https://github.com/bmaltais/kohya_ss.git
cd kohya_ss
.\setup.bat
```

If this is a 1st install answer No when asked `Do you want to uninstall previous versions of torch and associated files before installing`.


Then configure accelerate with the same answers as in the MacOS instructions when prompted.

### Optional: CUDNN 8.6

This step is optional but can improve the learning speed for NVIDIA 30X0/40X0 owners. It allows for larger training batch size and faster training speed.

Due to the file size, I can't host the DLLs needed for CUDNN 8.6 on Github. I strongly advise you download them for a speed boost in sample generation (almost 50% on 4090 GPU) you can download them [here](https://b1.thefileditch.ch/mwxKTEtelILoIbMbruuM.zip).

To install, simply unzip the directory and place the `cudnn_windows` folder in the root of the this repo.

Run the following commands to install:

```
.\venv\Scripts\activate

python .\tools\cudann_1.8_install.py
```

Once the commands have completed successfully you should be ready to use the new version. MacOS support is not tested and has been mostly taken from https://gist.github.com/jstayco/9f5733f05b9dc29de95c4056a023d645

## Upgrading

The following commands will work from the root directory of the project if you'd prefer to not run scripts.
These commands will work on any OS.
```bash
git pull

.\venv\Scripts\activate

pip install --use-pep517 --upgrade -r requirements.txt
```

### Windows Upgrade
When a new release comes out, you can upgrade your repo with the following commands in the root directory:

```powershell
upgrade.bat
```

### Linux and macOS Upgrade
You can cd into the root directory and simply run

```bash
# Refresh and update everything
./setup.sh

# This will refresh everything, but NOT clone or pull the git repo.
./setup.sh --no-git-update
```

Once the commands have completed successfully you should be ready to use the new version.

# Starting GUI Service

The following command line arguments can be passed to the scripts on any OS to configure the underlying service.
```
--listen: the IP address to listen on for connections to Gradio.
--username: a username for authentication. 
--password: a password for authentication. 
--server_port: the port to run the server listener on. 
--inbrowser: opens the Gradio UI in a web browser. 
--share: shares the Gradio UI.
```

### Launching the GUI on Windows

The two scripts to launch the GUI on Windows are gui.ps1 and gui.bat in the root directory.
You can use whichever script you prefer.

To launch the Gradio UI, run the script in a terminal with the desired command line arguments, for example:

`gui.ps1 --listen 127.0.0.1 --server_port 7860 --inbrowser --share`

or

`gui.bat --listen 127.0.0.1 --server_port 7860 --inbrowser --share`

## Launching the GUI on Linux and macOS

Run the launcher script with the desired command line arguments similar to Windows.
`gui.sh --listen 127.0.0.1 --server_port 7860 --inbrowser --share`

## Launching the GUI directly using kohya_gui.py

<<<<<<< HEAD
To run the GUI directly bypassing the wrapper scripts, simply use this command from the root project directory:

```
.\venv\Scripts\activate

python .\kohya_gui.py
```

## Dreambooth

You can find the dreambooth solution specific here: [Dreambooth README](train_db_README.md)

## Finetune

You can find the finetune solution specific here: [Finetune README](fine_tune_README.md)

## Train Network

You can find the train network solution specific here: [Train network README](train_network_README.md)

## LoRA

Training a LoRA currently uses the `train_network.py` code. You can create a LoRA network by using the all-in-one `gui.cmd` or by running the dedicated LoRA training GUI with:

```
.\venv\Scripts\activate

python lora_gui.py
```

Once you have created the LoRA network, you can generate images via auto1111 by installing [this extension](https://github.com/kohya-ss/sd-webui-additional-networks).
=======
### 11 May 2023, 2023/05/11

- Added an option `--dim_from_weights` to `train_network.py` to automatically determine the dim(rank) from the weight file. [PR #491](https://github.com/kohya-ss/sd-scripts/pull/491) Thanks to AI-Casanova!
  - It is useful in combination with `resize_lora.py`. Please see the PR for details.
- Fixed a bug where the noise resolution was incorrect with Multires noise. [PR #489](https://github.com/kohya-ss/sd-scripts/pull/489) Thanks to sdbds!
  - Please see the PR for details.
- The image generation scripts can now use img2img and highres fix at the same time.
- Fixed a bug where the hint image of ControlNet was incorrectly BGR instead of RGB in the image generation scripts.
- Added a feature to the image generation scripts to use the memory-efficient VAE.
  - If you specify a number with the `--vae_slices` option, the memory-efficient VAE will be used. The maximum output size will be larger, but it will be slower. Please specify a value of about `16` or `32`.
  - The implementation of the VAE is in `library/slicing_vae.py`.

- `train_network.py`にdim(rank)を重みファイルから自動決定するオプション`--dim_from_weights`が追加されました。 [PR #491](https://github.com/kohya-ss/sd-scripts/pull/491) AI-Casanova氏に感謝します。
  - `resize_lora.py`と組み合わせると有用です。詳細はPRもご参照ください。
- Multires noiseでノイズ解像度が正しくない不具合が修正されました。 [PR #489](https://github.com/kohya-ss/sd-scripts/pull/489)  sdbds氏に感謝します。
  - 詳細は当該PRをご参照ください。
- 生成スクリプトでimg2imgとhighres fixを同時に使用できるようにしました。
- 生成スクリプトでControlNetのhint画像が誤ってBGRだったのをRGBに修正しました。
- 生成スクリプトで省メモリ化VAEを使えるよう機能追加しました。
  - `--vae_slices`オプションに数値を指定すると、省メモリ化VAEを用います。出力可能な最大サイズが大きくなりますが、遅くなります。`16`または`32`程度の値を指定してください。
  - VAEの実装は`library/slicing_vae.py`にあります。

### 7 May 2023, 2023/05/07

- The documentation has been moved to the `docs` folder. If you have links, please change them.
- Removed `gradio` from `requirements.txt`.
- DAdaptAdaGrad, DAdaptAdan, and DAdaptSGD are now supported by DAdaptation. [PR#455](https://github.com/kohya-ss/sd-scripts/pull/455) Thanks to sdbds!
  - DAdaptation needs to be installed. Also, depending on the optimizer, DAdaptation may need to be updated. Please update with `pip install --upgrade dadaptation`.
- Added support for pre-calculation of LoRA weights in image generation scripts. Specify `--network_pre_calc`.
  - The prompt option `--am` is available. Also, it is disabled when Regional LoRA is used.
- Added Adaptive noise scale to each training script. Specify a number with `--adaptive_noise_scale` to enable it.
  - __Experimental option. It may be removed or changed in the future.__
  - This is an original implementation that automatically adjusts the value of the noise offset according to the absolute value of the mean of each channel of the latents. It is expected that appropriate noise offsets will be set for bright and dark images, respectively.
  - Specify it together with `--noise_offset`.
  - The actual value of the noise offset is calculated as `noise_offset + abs(mean(latents, dim=(2,3))) * adaptive_noise_scale`. Since the latent is close to a normal distribution, it may be a good idea to specify a value of about 1/10 to the same as the noise offset.
  - Negative values can also be specified, in which case the noise offset will be clipped to 0 or more.
- Other minor fixes.

- ドキュメントを`docs`フォルダに移動しました。リンク等を張られている場合は変更をお願いいたします。
- `requirements.txt`から`gradio`を削除しました。
- DAdaptationで新しくDAdaptAdaGrad、DAdaptAdan、DAdaptSGDがサポートされました。[PR#455](https://github.com/kohya-ss/sd-scripts/pull/455) sdbds氏に感謝します。
  - dadaptationのインストールが必要です。またオプティマイザによってはdadaptationの更新が必要です。`pip install --upgrade dadaptation`で更新してください。
- 画像生成スクリプトでLoRAの重みの事前計算をサポートしました。`--network_pre_calc`を指定してください。
  - プロンプトオプションの`--am`が利用できます。またRegional LoRA使用時には無効になります。
- 各学習スクリプトにAdaptive noise scaleを追加しました。`--adaptive_noise_scale`で数値を指定すると有効になります。
  - __実験的オプションです。将来的に削除、仕様変更される可能性があります。__
  - Noise offsetの値を、latentsの各チャネルの平均値の絶対値に応じて自動調整するオプションです。独自の実装で、明るい画像、暗い画像に対してそれぞれ適切なnoise offsetが設定されることが期待されます。
  - `--noise_offset` と同時に指定してください。
  - 実際のNoise offsetの値は `noise_offset + abs(mean(latents, dim=(2,3))) * adaptive_noise_scale` で計算されます。 latentは正規分布に近いためnoise_offsetの1/10～同程度の値を指定するとよいかもしれません。
  - 負の値も指定でき、その場合はnoise offsetは0以上にclipされます。
- その他の細かい修正を行いました。

Please read [Releases](https://github.com/kohya-ss/sd-scripts/releases) for recent updates.
最近の更新情報は [Release](https://github.com/kohya-ss/sd-scripts/releases) をご覧ください。
>>>>>>> ee42c5cd

### Naming of LoRA

The LoRA supported by `train_network.py` has been named to avoid confusion. The documentation has been updated. The following are the names of LoRA types in this repository.

1. __LoRA-LierLa__ : (LoRA for __Li__ n __e__ a __r__  __La__ yers)

    LoRA for Linear layers and Conv2d layers with 1x1 kernel

2. __LoRA-C3Lier__ : (LoRA for __C__ olutional layers with __3__ x3 Kernel and  __Li__ n __e__ a __r__ layers)

    In addition to 1., LoRA for Conv2d layers with 3x3 kernel 
    
LoRA-LierLa is the default LoRA type for `train_network.py` (without `conv_dim` network arg). LoRA-LierLa can be used with [our extension](https://github.com/kohya-ss/sd-webui-additional-networks) for AUTOMATIC1111's Web UI, or with the built-in LoRA feature of the Web UI.

To use LoRA-C3Lier with Web UI, please use our extension.

## Sample image generation during training
A prompt file might look like this, for example

```
# prompt 1
masterpiece, best quality, (1girl), in white shirts, upper body, looking at viewer, simple background --n low quality, worst quality, bad anatomy,bad composition, poor, low effort --w 768 --h 768 --d 1 --l 7.5 --s 28

# prompt 2
masterpiece, best quality, 1boy, in business suit, standing at street, looking back --n (low quality, worst quality), bad anatomy,bad composition, poor, low effort --w 576 --h 832 --d 2 --l 5.5 --s 40
```

  Lines beginning with `#` are comments. You can specify options for the generated image with options like `--n` after the prompt. The following can be used.

  * `--n` Negative prompt up to the next option.
  * `--w` Specifies the width of the generated image.
  * `--h` Specifies the height of the generated image.
  * `--d` Specifies the seed of the generated image.
  * `--l` Specifies the CFG scale of the generated image.
  * `--s` Specifies the number of steps in the generation.

  The prompt weighting such as `( )` and `[ ]` are working.

## Troubleshooting

### Page File Limit

- X error relating to `page file`: Increase the page file size limit in Windows.

### No module called tkinter

- Re-install [Python 3.10](https://www.python.org/ftp/python/3.10.9/python-3.10.9-amd64.exe) on your system.

### FileNotFoundError

This is usually related to an installation issue. Make sure you do not have any python modules installed locally that could conflict with the ones installed in the venv:

1. Open a new powershell terminal and make sure no venv is active.
2.  Run the following commands:

```
pip freeze > uninstall.txt
pip uninstall -r uninstall.txt
```

This will store a backup file with your current locally installed pip packages and then uninstall them. Then, redo the installation instructions within the kohya_ss venv.

## Change History

* 2023/04/07 (v21.5.10)
  - Fix issue https://github.com/bmaltais/kohya_ss/issues/734
  - The documentation has been moved to the `docs` folder. If you have links, please change them.
  - DAdaptAdaGrad, DAdaptAdan, and DAdaptSGD are now supported by DAdaptation. [PR#455](https://github.com/kohya-ss/sd-scripts/pull/455) Thanks to sdbds!
    - DAdaptation needs to be installed. Also, depending on the optimizer, DAdaptation may need to be updated. Please update with `pip install --upgrade dadaptation`.
  - Added support for pre-calculation of LoRA weights in image generation scripts. Specify `--network_pre_calc`.
    - The prompt option `--am` is available. Also, it is disabled when Regional LoRA is used.
  - Added Adaptive noise scale to each training script. Specify a number with `--adaptive_noise_scale` to enable it.
    - __Experimental option. It may be removed or changed in the future.__
    - This is an original implementation that automatically adjusts the value of the noise offset according to the absolute value of the mean of each channel of the latents. It is expected that appropriate noise offsets will be set for bright and dark images, respectively.
    - Specify it together with `--noise_offset`.
    - The actual value of the noise offset is calculated as `noise_offset + abs(mean(latents, dim=(2,3))) * adaptive_noise_scale`. Since the latent is close to a normal distribution, it may be a good idea to specify a value of about 1/10 to the same as the noise offset.
    - Negative values can also be specified, in which case the noise offset will be clipped to 0 or more.
  - Other minor fixes.
* 2023/04/06 (v21.5.9)
  - Inplement headless mode to enable easier support under headless services like vast.ai. To make use of it start the gui with the `--headless` argument like:

    `.\gui.ps1 --headless` or `.\gui.bat --headless` or `./gui.sh --headless`
  - Added the option for the user to put the wandb api key in a textbox under the advanced configuration dropdown and a checkbox to toggle for using wandb logging. @x-CK-x
  - Docker build image @Trojaner
    - Updated README to use docker compose run instead of docker compose up to fix broken tqdm
      - Related: Doesn't work with docker-compose tqdm/tqdm#771
    - Fixed build for latest release
    - Replace pillow with pillow-simd
    - Removed --no-cache again as pip cache is not enabled anyway
  - While overwriting .txt files with prefix and postfix including different encodings you might encounter this decoder error. This small fix gets rid of it... @ertugrul-dmr
  - Docker Add --no-cache-dir to reduce image size @chiragjn
  - Reverting bitsandbytes version to 0.35.0 due to issues with 0.38.1 on some systems
* 2023/04/05 (v21.5.8)
  - Add `Cache latents to disk` option to the gui.
  - When saving v2 models in Diffusers format in training scripts and conversion scripts, it was found that the U-Net configuration is different from those of Hugging Face's stabilityai models (this repository is `"use_linear_projection": false`, stabilityai is `true`). Please note that the weight shapes are different, so please be careful when using the weight files directly. We apologize for the inconvenience.
      - Since the U-Net model is created based on the configuration, it should not cause any problems in training or inference.
      - Added `--unet_use_linear_projection` option to `convert_diffusers20_original_sd.py` script. If you specify this option, you can save a Diffusers format model with the same configuration as stabilityai's model from an SD format model (a single `*.safetensors` or `*.ckpt` file). Unfortunately, it is not possible to convert a Diffusers format model to the same format.
  - Lion8bit optimizer is supported. [PR #447](https://github.com/kohya-ss/sd-scripts/pull/447) Thanks to sdbds!
    - Currently it is optional because you need to update `bitsandbytes` version. See "Optional: Use Lion8bit" in installation instructions to use it.
  - Multi-GPU training with DDP is supported in each training script. [PR #448](https://github.com/kohya-ss/sd-scripts/pull/448) Thanks to Isotr0py!
  - Multi resolution noise (pyramid noise) is supported in each training script. [PR #471](https://github.com/kohya-ss/sd-scripts/pull/471) Thanks to pamparamm!
    - See PR and this page [Multi-Resolution Noise for Diffusion Model Training](https://wandb.ai/johnowhitaker/multires_noise/reports/Multi-Resolution-Noise-for-Diffusion-Model-Training--VmlldzozNjYyOTU2) for details.
  - Add --no-cache-dir to reduce image size @chiragjn
* 2023/05/01 (v21.5.7)
  - `tag_images_by_wd14_tagger.py` can now get arguments from outside. [PR #453](https://github.com/kohya-ss/sd-scripts/pull/453) Thanks to mio2333!
  - Added `--save_every_n_steps` option to each training script. The model is saved every specified steps.
    - `--save_last_n_steps` option can be used to save only the specified number of models (old models will be deleted).
    - If you specify the `--save_state` option, the state will also be saved at the same time. You can specify the number of steps to keep the state with the `--save_last_n_steps_state` option (the same value as `--save_last_n_steps` is used if omitted).
    - You can use the epoch-based model saving and state saving options together.
    - Not tested in multi-GPU environment. Please report any bugs.
  - `--cache_latents_to_disk` option automatically enables `--cache_latents` option when specified. [#438](https://github.com/kohya-ss/sd-scripts/issues/438)
  - Fixed a bug in `gen_img_diffusers.py` where latents upscaler would fail with a batch size of 2 or more.
  - Fix triton error
  - Fix issue with merge lora path with spaces
  - Added support for logging to wandb. Please refer to PR #428. Thank you p1atdev!
    - wandb installation is required. Please install it with pip install wandb. Login to wandb with wandb login command, or set --wandb_api_key option for automatic login.
    - Please let me know if you find any bugs as the test is not complete.
  - You can automatically login to wandb by setting the --wandb_api_key option. Please be careful with the handling of API Key. PR #435 Thank you Linaqruf!
  - Improved the behavior of --debug_dataset on non-Windows environments. PR #429 Thank you tsukimiya!
  - Fixed --face_crop_aug option not working in Fine tuning method.
  - Prepared code to use any upscaler in gen_img_diffusers.py.
  - Fixed to log to TensorBoard when --logging_dir is specified and --log_with is not specified.
  - Add new docker image solution.. Thanks to @Trojaner 
* 2023/04/22 (v21.5.5)
    - Update LoRA merge GUI to support SD checkpoint merge and up to 4 LoRA merging
    - Fixed `lora_interrogator.py` not working. Please refer to [PR #392](https://github.com/kohya-ss/sd-scripts/pull/392) for details. Thank you A2va and heyalexchoi!
    - Fixed the handling of tags containing `_` in `tag_images_by_wd14_tagger.py`.
    - Add new Extract DyLoRA gui to the Utilities tab.
    - Add new Merge LyCORIS models into checkpoint gui to the Utilities tab.
    - Add new info on startup to help debug things
* 2023/04/17 (v21.5.4)
    - Fixed a bug that caused an error when loading DyLoRA with the `--network_weight` option in `train_network.py`.
    - Added the `--recursive` option to each script in the `finetune` folder to process folders recursively. Please refer to [PR #400](https://github.com/kohya-ss/sd-scripts/pull/400/) for details. Thanks to Linaqruf!
    - Upgrade Gradio to latest release
    - Fix issue when Adafactor is used as optimizer and LR Warmup is not 0: https://github.com/bmaltais/kohya_ss/issues/617
    - Added support for DyLoRA in `train_network.py`. Please refer to [here](./train_network_README-ja.md#dylora) for details (currently only in Japanese).
    - Added support for caching latents to disk in each training script. Please specify __both__ `--cache_latents` and `--cache_latents_to_disk` options.
        - The files are saved in the same folder as the images with the extension `.npz`. If you specify the `--flip_aug` option, the files with `_flip.npz` will also be saved.
        - Multi-GPU training has not been tested.
        - This feature is not tested with all combinations of datasets and training scripts, so there may be bugs.
    - Added workaround for an error that occurs when training with `fp16` or `bf16` in `fine_tune.py`.
    - Implemented DyLoRA GUI support. There will now be a new 'DyLoRA Unit` slider when the LoRA type is selected as `kohya DyLoRA` to specify the desired Unit value for DyLoRA training.
    - Update gui.bat and gui.ps1 based on: https://github.com/bmaltais/kohya_ss/issues/188
    - Update `setup.bat` to install torch 2.0.0 instead of 1.2.1. If you want to upgrade from 1.2.1 to 2.0.0 run setup.bat again, select 1 to uninstall the previous torch modules, then select 2 for torch 2.0.0<|MERGE_RESOLUTION|>--- conflicted
+++ resolved
@@ -245,7 +245,6 @@
 
 ## Launching the GUI directly using kohya_gui.py
 
-<<<<<<< HEAD
 To run the GUI directly bypassing the wrapper scripts, simply use this command from the root project directory:
 
 ```
@@ -277,62 +276,6 @@
 ```
 
 Once you have created the LoRA network, you can generate images via auto1111 by installing [this extension](https://github.com/kohya-ss/sd-webui-additional-networks).
-=======
-### 11 May 2023, 2023/05/11
-
-- Added an option `--dim_from_weights` to `train_network.py` to automatically determine the dim(rank) from the weight file. [PR #491](https://github.com/kohya-ss/sd-scripts/pull/491) Thanks to AI-Casanova!
-  - It is useful in combination with `resize_lora.py`. Please see the PR for details.
-- Fixed a bug where the noise resolution was incorrect with Multires noise. [PR #489](https://github.com/kohya-ss/sd-scripts/pull/489) Thanks to sdbds!
-  - Please see the PR for details.
-- The image generation scripts can now use img2img and highres fix at the same time.
-- Fixed a bug where the hint image of ControlNet was incorrectly BGR instead of RGB in the image generation scripts.
-- Added a feature to the image generation scripts to use the memory-efficient VAE.
-  - If you specify a number with the `--vae_slices` option, the memory-efficient VAE will be used. The maximum output size will be larger, but it will be slower. Please specify a value of about `16` or `32`.
-  - The implementation of the VAE is in `library/slicing_vae.py`.
-
-- `train_network.py`にdim(rank)を重みファイルから自動決定するオプション`--dim_from_weights`が追加されました。 [PR #491](https://github.com/kohya-ss/sd-scripts/pull/491) AI-Casanova氏に感謝します。
-  - `resize_lora.py`と組み合わせると有用です。詳細はPRもご参照ください。
-- Multires noiseでノイズ解像度が正しくない不具合が修正されました。 [PR #489](https://github.com/kohya-ss/sd-scripts/pull/489)  sdbds氏に感謝します。
-  - 詳細は当該PRをご参照ください。
-- 生成スクリプトでimg2imgとhighres fixを同時に使用できるようにしました。
-- 生成スクリプトでControlNetのhint画像が誤ってBGRだったのをRGBに修正しました。
-- 生成スクリプトで省メモリ化VAEを使えるよう機能追加しました。
-  - `--vae_slices`オプションに数値を指定すると、省メモリ化VAEを用います。出力可能な最大サイズが大きくなりますが、遅くなります。`16`または`32`程度の値を指定してください。
-  - VAEの実装は`library/slicing_vae.py`にあります。
-
-### 7 May 2023, 2023/05/07
-
-- The documentation has been moved to the `docs` folder. If you have links, please change them.
-- Removed `gradio` from `requirements.txt`.
-- DAdaptAdaGrad, DAdaptAdan, and DAdaptSGD are now supported by DAdaptation. [PR#455](https://github.com/kohya-ss/sd-scripts/pull/455) Thanks to sdbds!
-  - DAdaptation needs to be installed. Also, depending on the optimizer, DAdaptation may need to be updated. Please update with `pip install --upgrade dadaptation`.
-- Added support for pre-calculation of LoRA weights in image generation scripts. Specify `--network_pre_calc`.
-  - The prompt option `--am` is available. Also, it is disabled when Regional LoRA is used.
-- Added Adaptive noise scale to each training script. Specify a number with `--adaptive_noise_scale` to enable it.
-  - __Experimental option. It may be removed or changed in the future.__
-  - This is an original implementation that automatically adjusts the value of the noise offset according to the absolute value of the mean of each channel of the latents. It is expected that appropriate noise offsets will be set for bright and dark images, respectively.
-  - Specify it together with `--noise_offset`.
-  - The actual value of the noise offset is calculated as `noise_offset + abs(mean(latents, dim=(2,3))) * adaptive_noise_scale`. Since the latent is close to a normal distribution, it may be a good idea to specify a value of about 1/10 to the same as the noise offset.
-  - Negative values can also be specified, in which case the noise offset will be clipped to 0 or more.
-- Other minor fixes.
-
-- ドキュメントを`docs`フォルダに移動しました。リンク等を張られている場合は変更をお願いいたします。
-- `requirements.txt`から`gradio`を削除しました。
-- DAdaptationで新しくDAdaptAdaGrad、DAdaptAdan、DAdaptSGDがサポートされました。[PR#455](https://github.com/kohya-ss/sd-scripts/pull/455) sdbds氏に感謝します。
-  - dadaptationのインストールが必要です。またオプティマイザによってはdadaptationの更新が必要です。`pip install --upgrade dadaptation`で更新してください。
-- 画像生成スクリプトでLoRAの重みの事前計算をサポートしました。`--network_pre_calc`を指定してください。
-  - プロンプトオプションの`--am`が利用できます。またRegional LoRA使用時には無効になります。
-- 各学習スクリプトにAdaptive noise scaleを追加しました。`--adaptive_noise_scale`で数値を指定すると有効になります。
-  - __実験的オプションです。将来的に削除、仕様変更される可能性があります。__
-  - Noise offsetの値を、latentsの各チャネルの平均値の絶対値に応じて自動調整するオプションです。独自の実装で、明るい画像、暗い画像に対してそれぞれ適切なnoise offsetが設定されることが期待されます。
-  - `--noise_offset` と同時に指定してください。
-  - 実際のNoise offsetの値は `noise_offset + abs(mean(latents, dim=(2,3))) * adaptive_noise_scale` で計算されます。 latentは正規分布に近いためnoise_offsetの1/10～同程度の値を指定するとよいかもしれません。
-  - 負の値も指定でき、その場合はnoise offsetは0以上にclipされます。
-- その他の細かい修正を行いました。
-
-Please read [Releases](https://github.com/kohya-ss/sd-scripts/releases) for recent updates.
-最近の更新情報は [Release](https://github.com/kohya-ss/sd-scripts/releases) をご覧ください。
->>>>>>> ee42c5cd
 
 ### Naming of LoRA
 
@@ -398,6 +341,16 @@
 
 ## Change History
 
+* 2023/07/11 (v21.5.11)
+  - Added an option `--dim_from_weights` to `train_network.py` to automatically determine the dim(rank) from the weight file. [PR #491](https://github.com/kohya-ss/sd-scripts/pull/491) Thanks to AI-Casanova!
+    - It is useful in combination with `resize_lora.py`. Please see the PR for details.
+  - Fixed a bug where the noise resolution was incorrect with Multires noise. [PR #489](https://github.com/kohya-ss/sd-scripts/pull/489) Thanks to sdbds!
+    - Please see the PR for details.
+  - The image generation scripts can now use img2img and highres fix at the same time.
+  - Fixed a bug where the hint image of ControlNet was incorrectly BGR instead of RGB in the image generation scripts.
+  - Added a feature to the image generation scripts to use the memory-efficient VAE.
+    - If you specify a number with the `--vae_slices` option, the memory-efficient VAE will be used. The maximum output size will be larger, but it will be slower. Please specify a value of about `16` or `32`.
+    - The implementation of the VAE is in `library/slicing_vae.py`.
 * 2023/04/07 (v21.5.10)
   - Fix issue https://github.com/bmaltais/kohya_ss/issues/734
   - The documentation has been moved to the `docs` folder. If you have links, please change them.
